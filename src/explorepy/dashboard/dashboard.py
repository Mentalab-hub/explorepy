# -*- coding: utf-8 -*-
import numpy as np
import time
from functools import partial
from threading import Thread
from explorepy.tools import HeartRateEstimator

from bokeh.layouts import widgetbox, row, column
from bokeh.models import ColumnDataSource, ResetTool, PrintfTickFormatter, Panel, Tabs
from bokeh.plotting import figure
from bokeh.server.server import Server
from bokeh.palettes import Colorblind
from bokeh.models.widgets import Select, DataTable, TableColumn, RadioButtonGroup
from bokeh.models import SingleIntervalTicker
from bokeh.core.property.validation import validate, without_property_validation
from tornado import gen
from bokeh.transform import dodge


ORN_SRATE = 20  # Hz
WIN_LENGTH = 10  # Seconds
MODE_LIST = ['EEG', 'ECG']
CHAN_LIST = ['Ch1', 'Ch2', 'Ch3', 'Ch4', 'Ch5', 'Ch6', 'Ch7', 'Ch8']
DEFAULT_SCALE = 10 ** -3  # Volt
N_MOVING_AVERAGE = 60
V_TH = [10**-5, 5 * 10 ** -3]  # Noise threshold for ECG (Volt)
ORN_LIST = ['accX', 'accY', 'accZ', 'gyroX', 'gyroY', 'gyroZ', 'magX', 'magY', 'magZ']

SCALE_MENU = {"1 uV": 6., "5 uV": 5.3333, "10 uV": 5., "100 uV": 4., "200 uV": 3.6666, "500 uV": 3.3333, "1 mV": 3., "5 mV": 2.3333,
              "10 mV": 2., "100 mV": 1.}
TIME_RANGE_MENU = {"10 s": 10., "5 s": 5., "20 s": 20.}

LINE_COLORS = ['green', '#42C4F7', 'red']
FFT_COLORS = Colorblind[8]


class Dashboard:
    """Explorepy dashboard class"""

    def __init__(self, n_chan, exg_fs, mode="signal", firmware_version="NA"):
        """
        Args:
            n_chan (int): Number of channels
            exg_fs (int): Sampling rate of ExG signal
            mode (str): Visualization mode {'signal', 'impedance'}
            firmware_version:
        """
        self.n_chan = n_chan
        self.y_unit = DEFAULT_SCALE
        self.offsets = np.arange(1, self.n_chan + 1)[:, np.newaxis].astype(float)
        self.chan_key_list = ['Ch' + str(i + 1) for i in range(self.n_chan)]
        self.exg_mode = 'EEG'
        self.rr_estimator = None
        self.win_length = WIN_LENGTH
        self.mode = mode
        self.exg_fs = exg_fs

        # Init ExG data source
        exg_temp = np.zeros((n_chan, 2))
        exg_temp[:, 0] = self.offsets[:, 0]
        exg_temp[:, 1] = np.nan
        init_data = dict(zip(self.chan_key_list, exg_temp))
        init_data['t'] = np.array([0., 0.])
        self.exg_source = ColumnDataSource(data=init_data)

        # Init ECG R-peak source
        init_data = dict(zip(['r_peak', 't'], [np.array([None], dtype=np.double), np.array([None], dtype=np.double)]))
        self.r_peak_source = ColumnDataSource(data=init_data)

        # Init marker source
        init_data = dict(zip(['marker', 't'], [np.array([None], dtype=np.double), np.array([None], dtype=np.double)]))
        self.marker_source = ColumnDataSource(data=init_data)

        # Init ORN data source
        init_data = dict(zip(ORN_LIST, np.zeros((9, 1))))
        init_data['t'] = [0.]
        self.orn_source = ColumnDataSource(data=init_data)

        # Init table sources
        self.heart_rate_source = ColumnDataSource(data={'heart_rate': ['NA']})
        self.firmware_source = ColumnDataSource(data={'firmware_version': [firmware_version]})
        self.battery_source = ColumnDataSource(data={'battery': ['NA']})
        self.temperature_source = ColumnDataSource(data={'temperature': ['NA']})
        self.light_source = ColumnDataSource(data={'light': ['NA']})
        self.battery_percent_list = []
        self.server = None

        # Init fft data source
        init_data = dict(zip(self.chan_key_list, np.zeros((self.n_chan, 1))))
        init_data['f'] = np.array([0.])
        self.fft_source = ColumnDataSource(data=init_data)

        # Init impedance measurement source
        init_data = {'channel': [CHAN_LIST[i] for i in range(0, self.n_chan)],
                     'impedance': ['NA' for i in range(self.n_chan)],
                     'row': ['1' for i in range(self.n_chan)],
                     'color': ['black' for i in range(self.n_chan)]}
        self.imp_source = ColumnDataSource(data=init_data)

    def start_server(self):
        """Start bokeh server"""
        validation = validate(False)
        self.server = Server({'/': self._init_doc}, num_procs=1)
        self.server.start()

    def start_loop(self):
        """Start io loop and show the dashboard"""
        self.server.io_loop.add_callback(self.server.show, "/")
        self.server.io_loop.start()

    def _init_doc(self, doc):
        self.doc = doc
        self.doc.title = "Explore Dashboard"
        # Create plots
        self._init_plots()

        # Create controls
        m_widgetbox = self._init_controls()

        # Create tabs
        exg_tab = Panel(child=self.exg_plot, title="ExG Signal")
        orn_tab = Panel(child=column([self.acc_plot, self.gyro_plot, self.mag_plot], sizing_mode='fixed'),
                        title="Orientation")
        fft_tab = Panel(child=self.fft_plot, title="Spectral analysis")
        imp_tab = Panel(child=self.imp_plot, title="Impedance")
        if self.mode == "signal":
            self.tabs = Tabs(tabs=[exg_tab, orn_tab, fft_tab], width=1200)
        elif self.mode == "impedance":
            self.tabs = Tabs(tabs=[imp_tab], width=1200)

        self.doc.add_root(row([m_widgetbox, self.tabs]))
        self.doc.add_periodic_callback(self._update_fft, 2000)
        self.doc.add_periodic_callback(self._update_heart_rate, 2000)

    @gen.coroutine
    @without_property_validation
    def update_exg(self, time_vector, ExG):
        """update_exg()
        Update ExG data in the visualization

        Args:
            time_vector (list): time vector
            ExG (np.ndarray): array of new data

        """
        # Update ExG data
        ExG = self.offsets + ExG / self.y_unit
        new_data = dict(zip(self.chan_key_list, ExG))
        new_data['t'] = time_vector
        self.exg_source.stream(new_data, rollover=2 * self.exg_fs * WIN_LENGTH)

    @gen.coroutine
    @without_property_validation
    def update_orn(self, timestamp, orn_data):
        """Update orientation data

        Args:
            timestamp (float): timestamp of the sample
            orn_data (float vector): Vector of orientation data with shape of (9,)
        """
        if self.tabs.active != 1:
            return
        new_data = dict(zip(ORN_LIST, np.array(orn_data)[:, np.newaxis]))
        new_data['t'] = [timestamp]
        self.orn_source.stream(new_data, rollover=2 * WIN_LENGTH * ORN_SRATE)

    @gen.coroutine
    @without_property_validation
    def update_info(self, new):
        """Update device information in the dashboard

        Args:
            new(dict): Dictionary of new values

        """
        for key in new.keys():
            data = {key: new[key]}
            if key == 'firmware_version':
                self.firmware_source.stream(data, rollover=1)
            elif key == 'battery':
                self.battery_percent_list.append(new[key][0])
                if len(self.battery_percent_list) > N_MOVING_AVERAGE:
                    del self.battery_percent_list[0]
                value = int(np.mean(self.battery_percent_list) / 5) * 5
                if value < 1:
                    value = 1
                self.battery_source.stream({key: [value]}, rollover=1)
            elif key == 'temperature':
                self.temperature_source.stream(data, rollover=1)
            elif key == 'light':
                data[key] = [int(data[key][0])]
                self.light_source.stream(data, rollover=1)
            else:
                print("Warning: There is no field named: " + key)

    @gen.coroutine
    @without_property_validation
    def _update_fft(self):
        """ Update spectral frequency analysis plot
        """
        # Check if the tab is active and if EEG mode is active
        if (self.tabs.active != 2) or (self.exg_mode != 'EEG'):
            return

        exg_data = np.array([self.exg_source.data[key] for key in self.chan_key_list])

        if exg_data.shape[1] < self.exg_fs * 4.5:
            return
        fft_content, freq = get_fft(exg_data, self.exg_fs)
        data = dict(zip(self.chan_key_list, fft_content))
        data['f'] = freq
        self.fft_source.data = data

    @gen.coroutine
    @without_property_validation
    def _update_heart_rate(self):
        """Detect R-peaks and update the plot and heart rate"""
        if self.exg_mode == 'EEG':
            self.heart_rate_source.stream({'heart_rate': ['NA']}, rollover=1)
            return
        if self.rr_estimator is None:
            self.rr_estimator = HeartRateEstimator(fs=self.exg_fs)
            # Init R-peaks plot
            self.exg_plot.circle(x='t', y='r_peak', source=self.r_peak_source,
                                 fill_color="red", size=8)

        ecg_data = (np.array(self.exg_source.data['Ch1'])[-500:] - self.offsets[0]) * self.y_unit
        time_vector = np.array(self.exg_source.data['t'])[-500:]

        # Check if the peak2peak value is bigger than threshold
        if (np.ptp(ecg_data) < V_TH[0]) or (np.ptp(ecg_data) > V_TH[1]):
            print("P2P value larger or less than threshold!")
            return

        peaks_time, peaks_val = self.rr_estimator.estimate(ecg_data, time_vector)
        peaks_val = (np.array(peaks_val)/self.y_unit) + self.offsets[0]
        if peaks_time:
            data = dict(zip(['r_peak', 't'], [peaks_val, peaks_time]))
            self.r_peak_source.stream(data, rollover=50)

        # Update heart rate cell
        estimated_heart_rate = self.rr_estimator.heart_rate
        data = {'heart_rate': [estimated_heart_rate]}
        self.heart_rate_source.stream(data, rollover=1)

    @gen.coroutine
<<<<<<< HEAD
    @without_property_validation
=======
    def update_marker(self, timestamp, code):
        if self.mode == "impedance":
            return
        new_data = dict(zip(['marker', 't', 'code'], [np.array([0.01, self.n_chan+0.99, None], dtype=np.double),
                                                      np.array([timestamp, timestamp, None], dtype=np.double)]))
        self.marker_source.stream(new_data=new_data, rollover=100)

    @gen.coroutine
>>>>>>> 5d5605be
    def update_imp(self, imp):
        if self.mode == "impedance":
            color = []
            imp_str = []
            for x in imp:
                if x > 500:
                    color.append("black")
                    imp_str.append("Open")
                elif x > 100:
                    color.append("red")
                    imp_str.append(str(round(x, 0))+" K\u03A9")
                elif x > 50:
                    color.append("orange")
                    imp_str.append(str(round(x, 0))+" K\u03A9")
                elif x > 10:
                    color.append("yellow")
                    imp_str.append(str(round(x, 0))+" K\u03A9")
                elif x > 5:
                    imp_str.append(str(round(x, 0)) + " K\u03A9")
                    color.append("green")
                else:
                    color.append("green")
                    imp_str.append("<5K\u03A9")  # As the ADS is not precise in low values.

            data = {"impedance": imp_str,
                    'channel': [CHAN_LIST[i] for i in range(0, self.n_chan)],
                    'row': ['1' for i in range(self.n_chan)],
                    'color': color
                    }
            self.imp_source.stream(data, rollover=self.n_chan)
        else:
            raise RuntimeError("Trying to compute impedances while the dashboard is not in Impedance mode!")

    @gen.coroutine
    def _change_scale(self, attr, old, new):
        """Change y-scale of ExG plot"""
        new, old = SCALE_MENU[new], SCALE_MENU[old]
        old_unit = 10 ** (-old)
        self.y_unit = 10 ** (-new)

        for ch, value in self.exg_source.data.items():
            if ch in CHAN_LIST:
                temp_offset = self.offsets[CHAN_LIST.index(ch)]
                self.exg_source.data[ch] = (value - temp_offset) * (old_unit / self.y_unit) + temp_offset
        self.r_peak_source.data['r_peak'] = (np.array(self.r_peak_source.data['r_peak'])-self.offsets[0]) *\
                                            (old_unit / self.y_unit) + self.offsets[0]


    @gen.coroutine
    def _change_t_range(self, attr, old, new):
        """Change time range"""
        self._set_t_range(TIME_RANGE_MENU[new])

    @gen.coroutine
    def _change_mode(self, new):
        """Set EEG or ECG mode"""
        self.exg_mode = MODE_LIST[new]

    def _init_plots(self):
        """Initialize all plots in the dashboard"""
        self.exg_plot = figure(y_range=(0.01, self.n_chan + 1 - 0.01), y_axis_label='Voltage', x_axis_label='Time (s)',
                               title="ExG signal",
                               plot_height=600, plot_width=1270,
                               y_minor_ticks=int(10),
                               tools=[ResetTool()], active_scroll=None, active_drag=None,
                               active_inspect=None, active_tap=None)

        self.mag_plot = figure(y_axis_label='Magnetometer [mgauss/LSB]', x_axis_label='Time (s)',
                               plot_height=230, plot_width=1270,
                               tools=[ResetTool()], active_scroll=None, active_drag=None,
                               active_inspect=None, active_tap=None)
        self.acc_plot = figure(y_axis_label='Accelerometer [mg/LSB]',
                               plot_height=190, plot_width=1270,
                               tools=[ResetTool()], active_scroll=None, active_drag=None,
                               active_inspect=None, active_tap=None)
        self.acc_plot.xaxis.visible = False
        self.gyro_plot = figure(y_axis_label='Gyroscope [mdps/LSB]',
                                plot_height=190, plot_width=1270,
                                tools=[ResetTool()], active_scroll=None, active_drag=None,
                                active_inspect=None, active_tap=None)
        self.gyro_plot.xaxis.visible = False

        self.fft_plot = figure(y_axis_label='Amplitude (uV)', x_axis_label='Frequency (Hz)', title="FFT",
                               x_range=(0, 70), plot_height=600, plot_width=1270, y_axis_type="log")

        self.imp_plot = self._init_imp_plot()

        # Set yaxis properties
        self.exg_plot.yaxis.ticker = SingleIntervalTicker(interval=1, num_minor_ticks=10)

        # Initial plot line
        for i in range(self.n_chan):
            self.exg_plot.line(x='t', y=CHAN_LIST[i], source=self.exg_source,
                               line_width=1.5, alpha=.9, line_color="#42C4F7")
            self.fft_plot.line(x='f', y=CHAN_LIST[i], source=self.fft_source, legend_label=CHAN_LIST[i] + " ",
                               line_width=2, alpha=.9, line_color=FFT_COLORS[i])

        self.exg_plot.line(x='t', y='marker', source=self.marker_source,
                           line_width=1, alpha=.8, line_color='#7AB904', line_dash="4 4")

        for i in range(3):
            self.acc_plot.line(x='t', y=ORN_LIST[i], source=self.orn_source, legend_label=ORN_LIST[i] + " ",
                               line_width=1.5, line_color=LINE_COLORS[i], alpha=.9)
            self.gyro_plot.line(x='t', y=ORN_LIST[i + 3], source=self.orn_source, legend_label=ORN_LIST[i + 3] + " ",
                                line_width=1.5, line_color=LINE_COLORS[i], alpha=.9)
            self.mag_plot.line(x='t', y=ORN_LIST[i + 6], source=self.orn_source, legend_label=ORN_LIST[i + 6] + " ",
                               line_width=1.5, line_color=LINE_COLORS[i], alpha=.9)

        # Set x_range
        self.plot_list = [self.exg_plot, self.acc_plot, self.gyro_plot, self.mag_plot]
        self._set_t_range(WIN_LENGTH)

        self.exg_plot.ygrid.minor_grid_line_color = 'navy'
        self.exg_plot.ygrid.minor_grid_line_alpha = 0.05

        # Set the formatting of yaxis ticks' labels
        self.exg_plot.yaxis[0].formatter = PrintfTickFormatter(format="Ch %i")

        # Autohide toolbar/ Legend location
        for plot in self.plot_list:
            plot.toolbar.autohide = True
            plot.background_fill_color = "#fafafa"
            if len(plot.legend) != 0:
                plot.legend.location = "bottom_left"
                plot.legend.orientation = "horizontal"
                plot.legend.padding = 2

    def _init_imp_plot(self):
        p = figure(plot_width=600, plot_height=200, x_range=CHAN_LIST[0:self.n_chan],
                   y_range=[str(1)], toolbar_location=None)

        p.circle(x='channel', y="row", radius=.3, source=self.imp_source, fill_alpha=0.6, color="color",
                 line_color='color', line_width=2)

        text_props = {"source": self.imp_source, "text_align": "center",
                      "text_color": "black", "text_baseline": "middle", "text_font": "helvetica",
                      "text_font_style": "bold"}

        x = dodge("channel", -0.1, range=p.x_range)

        r = p.text(x=x, y=dodge('row', -.4, range=p.y_range), text="impedance", **text_props)
        r.glyph.text_font_size = "10pt"

        r = p.text(x=x, y=dodge('row', -.3, range=p.y_range), text="channel", **text_props)
        r.glyph.text_font_size = "12pt"

        p.outline_line_color = None
        p.grid.grid_line_color = None
        p.axis.axis_line_color = None
        p.axis.major_tick_line_color = None
        p.axis.major_label_standoff = 0
        p.axis.visible = False
        return p

    def _init_controls(self):
        """Initialize all controls in the dashboard"""
        # EEG/ECG Radio button
        self.mode_control = RadioButtonGroup(labels=MODE_LIST, active=0)
        self.mode_control.on_click(self._change_mode)

        self.t_range = Select(title="Time window", value="10 s", options=list(TIME_RANGE_MENU.keys()), width=210)
        self.t_range.on_change('value', self._change_t_range)
        self.y_scale = Select(title="Y-axis Scale", value="1 mV", options=list(SCALE_MENU.keys()), width=210)
        self.y_scale.on_change('value', self._change_scale)

        # Create device info tables
        columns = [TableColumn(field='heart_rate', title="Heart Rate (bpm)")]
        self.heart_rate = DataTable(source=self.heart_rate_source, index_position=None, sortable=False,
                                    reorderable=False,
                                    columns=columns, width=200, height=50)

        columns = [TableColumn(field='firmware_version', title="Firmware Version")]
        self.firmware = DataTable(source=self.firmware_source, index_position=None, sortable=False, reorderable=False,
                                  columns=columns, width=200, height=50)

        columns = [TableColumn(field='battery', title="Battery (%)")]
        self.battery = DataTable(source=self.battery_source, index_position=None, sortable=False, reorderable=False,
                                 columns=columns, width=200, height=50)

        columns = [TableColumn(field='temperature', title="Temperature (C)")]
        self.temperature = DataTable(source=self.temperature_source, index_position=None, sortable=False,
                                     reorderable=False, columns=columns, width=200, height=50)

        columns = [TableColumn(field='light', title="Light (Lux)")]
        self.light = DataTable(source=self.light_source, index_position=None, sortable=False, reorderable=False,
                               columns=columns, width=200, height=50)

        # Add widgets to the doc
        m_widgetbox = widgetbox([self.mode_control, self.y_scale, self.t_range, self.heart_rate,
                                 self.battery, self.temperature, self.light, self.firmware], width=220)
        return m_widgetbox

    def _set_t_range(self, t_length):
        """Change time range of ExG and orientation plots"""
        for plot in self.plot_list:
            self.win_length = int(t_length)
            plot.x_range.follow = "end"
            plot.x_range.follow_interval = t_length
            plot.x_range.range_padding = 0.
            plot.x_range.min_interval = t_length


def get_fft(exg, EEG_SRATE):
    """Compute FFT"""
    n_chan, n_sample = exg.shape
    L = n_sample / EEG_SRATE
    n = 1024
    freq = EEG_SRATE * np.arange(int(n / 2)) / n
    fft_content = np.fft.fft(exg, n=n) / n
    fft_content = np.abs(fft_content[:, range(int(n / 2))])
    return fft_content[:, 1:], freq[1:]


if __name__ == '__main__':
    print('Opening Bokeh application on http://localhost:5006/')
    m_dashboard = Dashboard(n_chan=8)
    m_dashboard.start_server()


    def my_loop():
        T = 0
        time.sleep(2)
        while True:
            time_vector = np.linspace(T, T + .2, 50)
            T += .2
            EEG = (np.random.randint(0, 2, (8, 50)) - .5) * .0002  # (np.random.rand(8, 50)-.5) * .0005
            m_dashboard.doc.add_next_tick_callback(partial(m_dashboard.update_exg, time_vector=time_vector, ExG=EEG))

            device_info_attr = ['firmware_version', 'battery', 'temperature', 'light']
            device_info_val = [['2.0.4'], [95], [21], [13]]
            new_data = dict(zip(device_info_attr, device_info_val))
            m_dashboard.doc.add_next_tick_callback(partial(m_dashboard.update_info, new=new_data))

            m_dashboard.doc.add_next_tick_callback(
                partial(m_dashboard.update_orn, timestamp=T, orn_data=np.random.rand(9)))

            time.sleep(0.2)


    thread = Thread(target=my_loop)
    thread.start()
    m_dashboard.start_loop()<|MERGE_RESOLUTION|>--- conflicted
+++ resolved
@@ -244,9 +244,7 @@
         self.heart_rate_source.stream(data, rollover=1)
 
     @gen.coroutine
-<<<<<<< HEAD
-    @without_property_validation
-=======
+    @without_property_validation
     def update_marker(self, timestamp, code):
         if self.mode == "impedance":
             return
@@ -255,7 +253,7 @@
         self.marker_source.stream(new_data=new_data, rollover=100)
 
     @gen.coroutine
->>>>>>> 5d5605be
+    @without_property_validation
     def update_imp(self, imp):
         if self.mode == "impedance":
             color = []
@@ -290,6 +288,7 @@
             raise RuntimeError("Trying to compute impedances while the dashboard is not in Impedance mode!")
 
     @gen.coroutine
+    @without_property_validation
     def _change_scale(self, attr, old, new):
         """Change y-scale of ExG plot"""
         new, old = SCALE_MENU[new], SCALE_MENU[old]
@@ -305,6 +304,7 @@
 
 
     @gen.coroutine
+    @without_property_validation
     def _change_t_range(self, attr, old, new):
         """Change time range"""
         self._set_t_range(TIME_RANGE_MENU[new])
