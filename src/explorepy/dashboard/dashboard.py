# -*- coding: utf-8 -*-
import numpy as np
import time
from functools import partial
from threading import Thread
from explorepy.tools import HeartRateEstimator

from bokeh.layouts import widgetbox, row, column
from bokeh.models import ColumnDataSource, ResetTool, PrintfTickFormatter, Panel, Tabs
from bokeh.plotting import figure
from bokeh.server.server import Server
from bokeh.palettes import Colorblind
from bokeh.models.widgets import Select, DataTable, TableColumn, RadioButtonGroup
from bokeh.models import SingleIntervalTicker
from bokeh.core.property.validation import validate
from tornado import gen
from bokeh.transform import dodge

EEG_SRATE = 250  # Hz
ORN_SRATE = 20  # Hz
WIN_LENGTH = 10  # Seconds
MODE_LIST = ['EEG', 'ECG']
CHAN_LIST = ['Ch1', 'Ch2', 'Ch3', 'Ch4', 'Ch5', 'Ch6', 'Ch7', 'Ch8']
DEFAULT_SCALE = 10 ** -3  # Volt
N_MOVING_AVERAGE = 60
V_TH = [10**-5, 5 * 10 ** -3]  # Noise threshold for ECG (Volt)
ORN_LIST = ['accX', 'accY', 'accZ', 'gyroX', 'gyroY', 'gyroZ', 'magX', 'magY', 'magZ']

SCALE_MENU = {"1 uV": 6., "5 uV": 5.3333, "10 uV": 5., "100 uV": 4., "200 uV": 3.6666, "500 uV": 3.3333, "1 mV": 3., "5 mV": 2.3333,
              "10 mV": 2., "100 mV": 1.}
TIME_RANGE_MENU = {"10 s": 10., "5 s": 5., "20 s": 20.}

LINE_COLORS = ['green', '#42C4F7', 'red']
FFT_COLORS = Colorblind[8]


class Dashboard:
    """Explorepy dashboard class"""

    def __init__(self, n_chan, mode="signal"):
        self.n_chan = n_chan
        self.y_unit = DEFAULT_SCALE
        self.offsets = np.arange(1, self.n_chan + 1)[:, np.newaxis].astype(float)
        self.chan_key_list = ['Ch' + str(i + 1) for i in range(self.n_chan)]
        self.exg_mode = 'EEG'
        self.rr_estimator = None
        self.win_length = WIN_LENGTH
        self.mode = mode

        # Init ExG data source
        exg_temp = np.zeros((n_chan, 2))
        exg_temp[:, 0] = self.offsets[:, 0]
        exg_temp[:, 1] = np.nan
        init_data = dict(zip(self.chan_key_list, exg_temp))
        init_data['t'] = np.array([0., 0.])
        self.exg_source = ColumnDataSource(data=init_data)

        # Init ECG R-peak source
        init_data = dict(zip(['r_peak', 't'], [np.array([None], dtype=np.double), np.array([None], dtype=np.double)]))
        self.r_peak_source = ColumnDataSource(data=init_data)

        # Init ORN data source
        init_data = dict(zip(ORN_LIST, np.zeros((9, 1))))
        init_data['t'] = [0.]
        self.orn_source = ColumnDataSource(data=init_data)

        # Init table sources
        self.heart_rate_source = ColumnDataSource(data={'heart_rate': ['NA']})
        self.firmware_source = ColumnDataSource(data={'firmware_version': ['NA']})
        self.battery_source = ColumnDataSource(data={'battery': ['NA']})
        self.temperature_source = ColumnDataSource(data={'temperature': ['NA']})
        self.light_source = ColumnDataSource(data={'light': ['NA']})
        self.battery_percent_list = []
        self.server = None

        # Init fft data source
        init_data = dict(zip(self.chan_key_list, np.zeros((self.n_chan, 1))))
        init_data['f'] = np.array([0.])
        self.fft_source = ColumnDataSource(data=init_data)

        # Init impedance measurement source
        init_data = {'channel': [CHAN_LIST[i] for i in range(0, self.n_chan)],
                     'impedance': ['NA' for i in range(self.n_chan)],
                     'row': ['1' for i in range(self.n_chan)],
                     'color': ['black' for i in range(self.n_chan)]}
        self.imp_source = ColumnDataSource(data=init_data)

    def start_server(self):
        """Start bokeh server"""
        validation = validate(False)
        self.server = Server({'/': self._init_doc}, num_procs=1)
        self.server.start()

    def start_loop(self):
        """Start io loop and show the dashboard"""
        self.server.io_loop.add_callback(self.server.show, "/")
        self.server.io_loop.start()

    def _init_doc(self, doc):
        self.doc = doc
        self.doc.title = "Explore Dashboard"
        # Create plots
        self._init_plots()

        # Create controls
        m_widgetbox = self._init_controls()

        # Create tabs
        exg_tab = Panel(child=self.exg_plot, title="ExG Signal")
        orn_tab = Panel(child=column([self.acc_plot, self.gyro_plot, self.mag_plot], sizing_mode='fixed'),
                        title="Orientation")
        fft_tab = Panel(child=self.fft_plot, title="Spectral analysis")
        imp_tab = Panel(child=self.imp_plot, title="Impedance")
        if self.mode == "signal":
            self.tabs = Tabs(tabs=[exg_tab, orn_tab, fft_tab], width=1200)
        elif self.mode == "impedance":
            self.tabs = Tabs(tabs=[imp_tab], width=1200)

        self.doc.add_root(row([m_widgetbox, self.tabs]))
        self.doc.add_periodic_callback(self._update_fft, 2000)
        self.doc.add_periodic_callback(self._update_heart_rate, 2000)


    @gen.coroutine
    def update_exg(self, time_vector, ExG):
        """update_exg()
        Update ExG data in the visualization

        Args:
            time_vector (list): time vector
            ExG (np.ndarray): array of new data

        """
        # Update ExG data
        ExG = self.offsets + ExG / self.y_unit
        new_data = dict(zip(self.chan_key_list, ExG))
        new_data['t'] = time_vector
        self.exg_source.stream(new_data, rollover=2 * EEG_SRATE * WIN_LENGTH)

    @gen.coroutine
    def update_orn(self, timestamp, orn_data):
        """Update orientation data

        Args:
            timestamp (float): timestamp of the sample
            orn_data (float vector): Vector of orientation data with shape of (9,)
        """
        new_data = dict(zip(ORN_LIST, np.array(orn_data)[:, np.newaxis]))
        new_data['t'] = [timestamp]
        self.orn_source.stream(new_data, rollover=2 * WIN_LENGTH * ORN_SRATE)

    @gen.coroutine
    def update_info(self, new):
        """Update device information in the dashboard

        Args:
            new(dict): Dictionary of new values

        """
        for key in new.keys():
            data = {key: new[key]}
            if key == 'firmware_version':
                self.firmware_source.stream(data, rollover=1)
            elif key == 'battery':
                self.battery_percent_list.append(new[key][0])
                if len(self.battery_percent_list) > N_MOVING_AVERAGE:
                    del self.battery_percent_list[0]
                value = int(np.mean(self.battery_percent_list) / 5) * 5
                if value < 1:
                    value = 1
                self.battery_source.stream({key: [value]}, rollover=1)
            elif key == 'temperature':
                self.temperature_source.stream(data, rollover=1)
            elif key == 'light':
                data[key] = [int(data[key][0])]
                self.light_source.stream(data, rollover=1)
            else:
                print("Warning: There is no field named: " + key)

    @gen.coroutine
    def _update_fft(self):
        """ Update spectral frequency analysis plot
        """
        # Check if the tab is active and if EEG mode is active
        if (self.tabs.active != 2) or (self.exg_mode != 'EEG'):
            return

        exg_data = np.array([self.exg_source.data[key] for key in self.chan_key_list])

        # Check if the length of data is enough for FFT
        if exg_data.shape[1] < EEG_SRATE * 4.5:
            return
        fft_content, freq = get_fft(exg_data)
        data = dict(zip(self.chan_key_list, fft_content))
        data['f'] = freq
        self.fft_source.data = data

    @gen.coroutine
    def _update_heart_rate(self):
        """Detect R-peaks and update the plot and heart rate"""
        if self.exg_mode == 'EEG':
            self.heart_rate_source.stream({'heart_rate': ['NA']}, rollover=1)
            return
        if self.rr_estimator is None:
            self.rr_estimator = HeartRateEstimator()
            # Init R-peaks plot
            self.exg_plot.circle(x='t', y='r_peak', source=self.r_peak_source,
                                 fill_color="red", size=8)

        ecg_data = (np.array(self.exg_source.data['Ch1'])[-500:] - self.offsets[0]) * self.y_unit
        time_vector = np.array(self.exg_source.data['t'])[-500:]

        # Check if the peak2peak value is bigger than threshold
        if (np.ptp(ecg_data) < V_TH[0]) or (np.ptp(ecg_data) > V_TH[1]):
            print("P2P value larger or less than threshold!")
            return

        peaks_time, peaks_val = self.rr_estimator.estimate(ecg_data, time_vector)
        peaks_val = (np.array(peaks_val)/self.y_unit) + self.offsets[0]
        if peaks_time:
            data = dict(zip(['r_peak', 't'], [peaks_val, peaks_time]))
            self.r_peak_source.stream(data, rollover=50)

        # Update heart rate cell
        estimated_heart_rate = self.rr_estimator.heart_rate
        data = {'heart_rate': [estimated_heart_rate]}
        self.heart_rate_source.stream(data, rollover=1)

    @gen.coroutine
    def update_imp(self, imp):
        if self.mode == "impedance":
            color = []
            imp_str = []
            for x in imp:
<<<<<<< HEAD
                if x > 100:
                    color.append("black")
                elif x > 50:
                    color.append("red")
                elif x > 25:
                    color.append("orange")
                elif x > 15:
=======
                if x > 500:
                    color.append("black")
                    imp_str.append("Open")
                elif x > 100:
                    color.append("red")
                    imp_str.append(str(round(x, 0))+" K\u03A9")
                elif x > 50:
                    color.append("orange")
                    imp_str.append(str(round(x, 0))+" K\u03A9")
                elif x > 10:
>>>>>>> c354aa05
                    color.append("yellow")
                    imp_str.append(str(round(x, 1))+" K\u03A9")
                else:
                    color.append("green")
                    imp_str.append(str(round(x, 1))+" K\u03A9")

            data = {"impedance": imp_str,
                    'channel': [CHAN_LIST[i] for i in range(0, self.n_chan)],
                    'row': ['1' for i in range(self.n_chan)],
                    'color': color
                    }
            self.imp_source.stream(data, rollover=self.n_chan)
        else:
            raise RuntimeError("Trying to compute impedances while the dashboard is not in Impedance mode!")


    @gen.coroutine
    def _change_scale(self, attr, old, new):
        """Change y-scale of ExG plot"""
        new, old = SCALE_MENU[new], SCALE_MENU[old]
        old_unit = 10 ** (-old)
        self.y_unit = 10 ** (-new)

        for ch, value in self.exg_source.data.items():
            if ch in CHAN_LIST:
                temp_offset = self.offsets[CHAN_LIST.index(ch)]
                self.exg_source.data[ch] = (value - temp_offset) * (old_unit / self.y_unit) + temp_offset
        self.r_peak_source.data['r_peak'] = (np.array(self.r_peak_source.data['r_peak'])-self.offsets[0]) *\
                                            (old_unit / self.y_unit) + self.offsets[0]


    @gen.coroutine
    def _change_t_range(self, attr, old, new):
        """Change time range"""
        self._set_t_range(TIME_RANGE_MENU[new])

    @gen.coroutine
    def _change_mode(self, new):
        """Set EEG or ECG mode"""
        self.exg_mode = MODE_LIST[new]

    def _init_plots(self):
        """Initialize all plots in the dashboard"""
        self.exg_plot = figure(y_range=(0.01, self.n_chan + 1 - 0.01), y_axis_label='Voltage', x_axis_label='Time (s)',
                               title="ExG signal",
                               plot_height=600, plot_width=1270,
                               y_minor_ticks=int(10),
                               tools=[ResetTool()], active_scroll=None, active_drag=None,
                               active_inspect=None, active_tap=None)

        self.mag_plot = figure(y_axis_label='Magnetometer [mgauss/LSB]', x_axis_label='Time (s)',
                               plot_height=230, plot_width=1270,
                               tools=[ResetTool()], active_scroll=None, active_drag=None,
                               active_inspect=None, active_tap=None)
        self.acc_plot = figure(y_axis_label='Accelerometer [mg/LSB]',
                               plot_height=190, plot_width=1270,
                               tools=[ResetTool()], active_scroll=None, active_drag=None,
                               active_inspect=None, active_tap=None)
        self.acc_plot.xaxis.visible = False
        self.gyro_plot = figure(y_axis_label='Gyroscope [mdps/LSB]',
                                plot_height=190, plot_width=1270,
                                tools=[ResetTool()], active_scroll=None, active_drag=None,
                                active_inspect=None, active_tap=None)
        self.gyro_plot.xaxis.visible = False

        self.fft_plot = figure(y_axis_label='Amplitude (uV)', x_axis_label='Frequency (Hz)', title="FFT",
                               x_range=(0, 70), plot_height=600, plot_width=1270, y_axis_type="log")

        self.imp_plot = self._init_imp_plot()

        # Set yaxis properties
        self.exg_plot.yaxis.ticker = SingleIntervalTicker(interval=1, num_minor_ticks=10)

        # Initial plot line
        for i in range(self.n_chan):
            self.exg_plot.line(x='t', y=CHAN_LIST[i], source=self.exg_source,
                               line_width=1.5, alpha=.9, line_color="#42C4F7")
            self.fft_plot.line(x='f', y=CHAN_LIST[i], source=self.fft_source, legend=CHAN_LIST[i] + " ",
                               line_width=2, alpha=.9, line_color=FFT_COLORS[i])
        for i in range(3):
            self.acc_plot.line(x='t', y=ORN_LIST[i], source=self.orn_source, legend=ORN_LIST[i] + " ",
                               line_width=1.5, line_color=LINE_COLORS[i], alpha=.9)
            self.gyro_plot.line(x='t', y=ORN_LIST[i + 3], source=self.orn_source, legend=ORN_LIST[i + 3] + " ",
                                line_width=1.5, line_color=LINE_COLORS[i], alpha=.9)
            self.mag_plot.line(x='t', y=ORN_LIST[i + 6], source=self.orn_source, legend=ORN_LIST[i + 6] + " ",
                               line_width=1.5, line_color=LINE_COLORS[i], alpha=.9)

        # Set x_range
        self.plot_list = [self.exg_plot, self.acc_plot, self.gyro_plot, self.mag_plot]
        self._set_t_range(WIN_LENGTH)

        self.exg_plot.ygrid.minor_grid_line_color = 'navy'
        self.exg_plot.ygrid.minor_grid_line_alpha = 0.05

        # Set the formatting of yaxis ticks' labels
        self.exg_plot.yaxis[0].formatter = PrintfTickFormatter(format="Ch %i")

        # Autohide toolbar/ Legend location
        for plot in self.plot_list:
            plot.toolbar.autohide = True
            plot.background_fill_color = "#fafafa"
            if len(plot.legend) != 0:
                plot.legend.location = "bottom_left"
                plot.legend.orientation = "horizontal"
                plot.legend.padding = 2

    def _init_imp_plot(self):
        p = figure(plot_width=600, plot_height=200, x_range=CHAN_LIST[0:self.n_chan],
                   y_range=[str(1)], toolbar_location=None)

        p.circle(x='channel', y="row", radius=.3, source=self.imp_source, fill_alpha=0.6, color="color",
                 line_color='color', line_width=2)

        text_props = {"source": self.imp_source, "text_align": "center",
                      "text_color": "black", "text_baseline": "middle", "text_font": "helvetica",
                      "text_font_style": "bold"}

        x = dodge("channel", -0.1, range=p.x_range)

        r = p.text(x=x, y=dodge('row', -.4, range=p.y_range), text="impedance", **text_props)
        r.glyph.text_font_size = "10pt"

        r = p.text(x=x, y=dodge('row', -.3, range=p.y_range), text="channel", **text_props)
        r.glyph.text_font_size = "12pt"

        p.outline_line_color = None
        p.grid.grid_line_color = None
        p.axis.axis_line_color = None
        p.axis.major_tick_line_color = None
        p.axis.major_label_standoff = 0
        p.axis.visible = False
        return p

    def _init_controls(self):
        """Initialize all controls in the dashboard"""
        # EEG/ECG Radio button
        self.mode_control = RadioButtonGroup(labels=MODE_LIST, active=0)
        self.mode_control.on_click(self._change_mode)

        self.t_range = Select(title="Time window", value="10 s", options=list(TIME_RANGE_MENU.keys()), width=210)
        self.t_range.on_change('value', self._change_t_range)
        self.y_scale = Select(title="Y-axis Scale", value="1 mV", options=list(SCALE_MENU.keys()), width=210)
        self.y_scale.on_change('value', self._change_scale)

        # Create device info tables
        columns = [TableColumn(field='heart_rate', title="Heart Rate (bpm)")]
        self.heart_rate = DataTable(source=self.heart_rate_source, index_position=None, sortable=False,
                                    reorderable=False,
                                    columns=columns, width=200, height=50)

        columns = [TableColumn(field='firmware_version', title="Firmware Version")]
        self.firmware = DataTable(source=self.firmware_source, index_position=None, sortable=False, reorderable=False,
                                  columns=columns, width=200, height=50)

        columns = [TableColumn(field='battery', title="Battery (%)")]
        self.battery = DataTable(source=self.battery_source, index_position=None, sortable=False, reorderable=False,
                                 columns=columns, width=200, height=50)

        columns = [TableColumn(field='temperature', title="Temperature (C)")]
        self.temperature = DataTable(source=self.temperature_source, index_position=None, sortable=False,
                                     reorderable=False, columns=columns, width=200, height=50)

        columns = [TableColumn(field='light', title="Light (Lux)")]
        self.light = DataTable(source=self.light_source, index_position=None, sortable=False, reorderable=False,
                               columns=columns, width=200, height=50)

        # Add widgets to the doc
        m_widgetbox = widgetbox([self.mode_control, self.y_scale, self.t_range, self.heart_rate,
                                 self.battery, self.temperature, self.light, self.firmware], width=220)
        return m_widgetbox

    def _set_t_range(self, t_length):
        """Change time range of ExG and orientation plots"""
        for plot in self.plot_list:
            self.win_length = int(t_length)
            plot.x_range.follow = "end"
            plot.x_range.follow_interval = t_length
            plot.x_range.range_padding = 0.
            plot.x_range.min_interval = t_length


def get_fft(exg):
    """Compute FFT"""
    n_chan, n_sample = exg.shape
    L = n_sample / EEG_SRATE
    n = 1024
    freq = EEG_SRATE * np.arange(int(n / 2)) / n
    fft_content = np.fft.fft(exg, n=n) / n
    fft_content = np.abs(fft_content[:, range(int(n / 2))])
    return fft_content[:, 1:], freq[1:]


if __name__ == '__main__':
    print('Opening Bokeh application on http://localhost:5006/')
    m_dashboard = Dashboard(n_chan=8)
    m_dashboard.start_server()


    def my_loop():
        T = 0
        time.sleep(2)
        while True:
            time_vector = np.linspace(T, T + .2, 50)
            T += .2
            EEG = (np.random.randint(0, 2, (8, 50)) - .5) * .0002  # (np.random.rand(8, 50)-.5) * .0005
            m_dashboard.doc.add_next_tick_callback(partial(m_dashboard.update_exg, time_vector=time_vector, ExG=EEG))

            device_info_attr = ['firmware_version', 'battery', 'temperature', 'light']
            device_info_val = [['2.0.4'], [95], [21], [13]]
            new_data = dict(zip(device_info_attr, device_info_val))
            m_dashboard.doc.add_next_tick_callback(partial(m_dashboard.update_info, new=new_data))

            m_dashboard.doc.add_next_tick_callback(
                partial(m_dashboard.update_orn, timestamp=T, orn_data=np.random.rand(9)))

            time.sleep(0.2)


    thread = Thread(target=my_loop)
    thread.start()
    m_dashboard.start_loop()<|MERGE_RESOLUTION|>--- conflicted
+++ resolved
@@ -232,15 +232,6 @@
             color = []
             imp_str = []
             for x in imp:
-<<<<<<< HEAD
-                if x > 100:
-                    color.append("black")
-                elif x > 50:
-                    color.append("red")
-                elif x > 25:
-                    color.append("orange")
-                elif x > 15:
-=======
                 if x > 500:
                     color.append("black")
                     imp_str.append("Open")
@@ -251,7 +242,6 @@
                     color.append("orange")
                     imp_str.append(str(round(x, 0))+" K\u03A9")
                 elif x > 10:
->>>>>>> c354aa05
                     color.append("yellow")
                     imp_str.append(str(round(x, 1))+" K\u03A9")
                 else:
