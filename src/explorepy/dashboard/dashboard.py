# -*- coding: utf-8 -*-
"""Dashboard module"""
import os
from functools import partial

import numpy as np
from bokeh.layouts import widgetbox, row, column, Spacer
from bokeh.models import ColumnDataSource, ResetTool, PrintfTickFormatter, Panel, Tabs, SingleIntervalTicker, widgets, \
    Toggle, TextInput, RadioGroup, Div, CustomJS
from bokeh.plotting import figure
from bokeh.server.server import Server
from bokeh.palettes import PRGn
from bokeh.core.property.validation import validate, without_property_validation
from bokeh.transform import dodge
from bokeh.themes import Theme
from tornado import gen
from jinja2 import Template
from datetime import datetime

from explorepy.tools import HeartRateEstimator
from explorepy.stream_processor import TOPICS

ORN_SRATE = 20  # Hz
EXG_VIS_SRATE = 125
WIN_LENGTH = 10  # Seconds
MODE_LIST = ['EEG', 'ECG']
CHAN_LIST = ['Ch1', 'Ch2', 'Ch3', 'Ch4', 'Ch5', 'Ch6', 'Ch7', 'Ch8']
DEFAULT_SCALE = 10 ** 3  # Volt
BATTERY_N_MOVING_AVERAGE = 60
V_TH = [10, 5 * 10 ** 3]  # Noise threshold for ECG (microVolt)
ORN_LIST = ['accX', 'accY', 'accZ', 'gyroX', 'gyroY', 'gyroZ', 'magX', 'magY', 'magZ']

SCALE_MENU = {"1 uV": 0, "5 uV": -0.66667, "10 uV": -1, "100 uV": -2, "200 uV": -2.33333, "500 uV": -2.66667,
              "1 mV": -3, "5 mV": -3.66667, "10 mV": -4, "100 mV": -5}
TIME_RANGE_MENU = {"10 s": 10., "5 s": 5., "20 s": 20.}

LINE_COLORS = ['green', '#42C4F7', 'red']
FFT_COLORS = PRGn[8]


class Dashboard:
    """Explorepy dashboard class"""

    def __init__(self, explore=None, mode='signal'):
        """
        Args:
            stream_processor (explorepy.stream_processor.StreamProcessor): Stream processor object
        """
        self.explore = explore
        self.stream_processor = self.explore.stream_processor
        self.n_chan = self.stream_processor.device_info['adc_mask'].count(1)
        self.y_unit = DEFAULT_SCALE
        self.offsets = np.arange(1, self.n_chan + 1)[:, np.newaxis].astype(float)
        self.chan_key_list = [CHAN_LIST[i]
                              for i, mask in enumerate(reversed(self.stream_processor.device_info['adc_mask'])) if mask == 1]
        self.exg_mode = 'EEG'
        self.rr_estimator = None
        self.win_length = WIN_LENGTH
        self.mode = mode
        self.exg_fs = self.stream_processor.device_info['sampling_rate']

        # Init ExG data source
        exg_temp = np.zeros((self.n_chan, 2))
        exg_temp[:, 0] = self.offsets[:, 0]
        exg_temp[:, 1] = np.nan
        init_data = dict(zip(self.chan_key_list, exg_temp))
        self._exg_source_orig = ColumnDataSource(data=init_data)
        init_data['t'] = np.array([0., 0.])
        self._exg_source_ds = ColumnDataSource(data=init_data)  # Downsampled ExG data for visualization purposes

        # Init ECG R-peak source
        init_data = dict(zip(['r_peak', 't'], [np.array([None], dtype=np.double), np.array([None], dtype=np.double)]))
        self._r_peak_source = ColumnDataSource(data=init_data)

        # Init marker source
        init_data = dict(zip(['marker', 't'], [np.array([None], dtype=np.double), np.array([None], dtype=np.double)]))
        self._marker_source = ColumnDataSource(data=init_data)

        # Init ORN data source
        init_data = dict(zip(ORN_LIST, np.zeros((9, 1))))
        init_data['t'] = [0.]
        self._orn_source = ColumnDataSource(data=init_data)

        # Init table sources
        self._heart_rate_source = ColumnDataSource(data={'heart_rate': ['NA']})
        self._firmware_source = ColumnDataSource(
            data={'firmware_version': [self.stream_processor.device_info['firmware_version']]}
        )
        self._battery_source = ColumnDataSource(data={'battery': ['NA']})
        self.temperature_source = ColumnDataSource(data={'temperature': ['NA']})
        self.light_source = ColumnDataSource(data={'light': ['NA']})
        self.battery_percent_list = []
        self.server = None

        # Init fft data source
        init_data = dict(zip(self.chan_key_list, np.zeros((self.n_chan, 1))))
        init_data['f'] = np.array([0.])
        self.fft_source = ColumnDataSource(data=init_data)

        # Init impedance measurement source
        init_data = {'channel':   self.chan_key_list,
                     'impedance': ['NA' for i in range(self.n_chan)],
                     'row':       ['1' for i in range(self.n_chan)],
                     'color':     ['black' for i in range(self.n_chan)]}
        self.imp_source = ColumnDataSource(data=init_data)

        # Init timer source
        self._timer_source = ColumnDataSource(data={'timer': ['00:00:00']})

    def start_server(self):
        """Start bokeh server"""
        validate(False)
        self.server = Server({'/': self._init_doc}, num_procs=1)
        self.server.start()

    def start_loop(self):
        """Start io loop and show the dashboard"""
        self.server.io_loop.add_callback(self.server.show, "/")
        self.server.io_loop.start()

    def exg_callback(self, packet):
        """
        Update ExG data in the visualization

        Args:
            packet (explorepy.packet.EEG): Received ExG packet

        """
        time_vector, exg = packet.get_data(self.exg_fs)
        self._exg_source_orig.stream(dict(zip(self.chan_key_list, exg)), rollover=int(self.exg_fs * self.win_length))

        # Downsampling
        exg = exg[:, ::int(self.exg_fs / EXG_VIS_SRATE)]
        time_vector = time_vector[::int(self.exg_fs / EXG_VIS_SRATE)]
        # Update ExG unit
        exg = self.offsets + exg / self.y_unit
        new_data = dict(zip(self.chan_key_list, exg))
        new_data['t'] = time_vector
        self.doc.add_next_tick_callback(partial(self._update_exg, new_data=new_data))

    def orn_callback(self, packet):
        """Update orientation data

        Args:
            packet (explorepy.packet.Orientation): Orientation packet
        """
        if self.tabs.active != 1:
            return
        timestamp, orn_data = packet.get_data()
        new_data = dict(zip(ORN_LIST, np.array(orn_data)[:, np.newaxis]))
        new_data['t'] = timestamp
        self.doc.add_next_tick_callback(partial(self._update_orn, new_data=new_data))

    def info_callback(self, packet):
        """Update device information in the dashboard

        Args:
            packet (explorepy.packet.Environment): Environment/DeviceInfo packet

        """
        new_info = packet.get_data()
        for key in new_info.keys():
            data = {key: new_info[key]}
            if key == 'firmware_version':
                self.doc.add_next_tick_callback(partial(self._update_fw_version, new_data=data))
            elif key == 'battery':
                self.battery_percent_list.append(new_info[key][0])
                if len(self.battery_percent_list) > BATTERY_N_MOVING_AVERAGE:
                    del self.battery_percent_list[0]
                value = int(np.mean(self.battery_percent_list) / 5) * 5
                if value < 1:
                    value = 1
                self.doc.add_next_tick_callback(partial(self._update_battery, new_data={key: [value]}))
            elif key == 'temperature':
                self.doc.add_next_tick_callback(partial(self._update_temperature, new_data=data))
            elif key == 'light':
                data[key] = [int(data[key][0])]
                self.doc.add_next_tick_callback(partial(self._update_light, new_data=data))
            else:
                print("Warning: There is no field named: " + key)

    def marker_callback(self, packet):
        """Update markers
        Args:
            packet (explorepy.packet.EventMarker): Event marker packet
        """
        if self.mode == "impedance":
            return
        timestamp, _ = packet.get_data()
        new_data = dict(zip(['marker', 't', 'code'], [np.array([0.01, self.n_chan + 0.99, None], dtype=np.double),
                                                      np.array([timestamp[0], timestamp[0], None], dtype=np.double)]))
        self.doc.add_next_tick_callback(partial(self._update_marker, new_data=new_data))

    def impedance_callback(self, packet):
        """Update impedances

        Args:
             packet (explorepy.packet.EEG): ExG packet
        """
        if self.mode == "impedance":
            imp = packet.get_impedances()
            color = []
            imp_status = []
            for value in imp:
                if value > 500:
                    color.append("black")
                    imp_status.append("Open")
                elif value > 100:
                    color.append("red")
                    imp_status.append(str(round(value, 0)) + " K\u03A9")
                elif value > 50:
                    color.append("orange")
                    imp_status.append(str(round(value, 0)) + " K\u03A9")
                elif value > 10:
                    color.append("yellow")
                    imp_status.append(str(round(value, 0)) + " K\u03A9")
                elif value > 5:
                    imp_status.append(str(round(value, 0)) + " K\u03A9")
                    color.append("green")
                else:
                    color.append("green")
                    imp_status.append("<5K\u03A9")  # As the ADS is not precise in low values.

            data = {"impedance": imp_status,
                    'channel':   self.chan_key_list,
                    'row':       ['1' for i in range(self.n_chan)],
                    'color':     color
                    }
            self.doc.add_next_tick_callback(partial(self._update_imp, new_data=data))
        else:
            raise RuntimeError("Trying to compute impedances while the dashboard is not in Impedance mode!")

    @gen.coroutine
    @without_property_validation
    def _update_exg(self, new_data):
        self._exg_source_ds.stream(new_data, rollover=int(2 * EXG_VIS_SRATE * WIN_LENGTH))

    @gen.coroutine
    @without_property_validation
    def _update_orn(self, new_data):
        self._orn_source.stream(new_data, rollover=int(2 * WIN_LENGTH * ORN_SRATE))

    @gen.coroutine
    @without_property_validation
    def _update_fw_version(self, new_data):
        self._firmware_source.stream(new_data, rollover=1)

    @gen.coroutine
    @without_property_validation
    def _update_battery(self, new_data):
        self._battery_source.stream(new_data, rollover=1)

    @gen.coroutine
    @without_property_validation
    def _update_temperature(self, new_data):
        self.temperature_source.stream(new_data, rollover=1)

    @gen.coroutine
    @without_property_validation
    def _update_light(self, new_data):
        self.light_source.stream(new_data, rollover=1)

    @gen.coroutine
    @without_property_validation
    def _update_marker(self, new_data):
        self._marker_source.stream(new_data=new_data, rollover=100)

    @gen.coroutine
    @without_property_validation
    def _update_imp(self, new_data):
        self.imp_source.stream(new_data, rollover=self.n_chan)

    @gen.coroutine
    @without_property_validation
    def _update_fft(self):
        """ Update spectral frequency analysis plot"""
        # Check if the tab is active and if EEG mode is active
        if (self.tabs.active != 2) or (self.exg_mode != 'EEG'):
            return

        exg_data = np.array([self._exg_source_orig.data[key] for key in self.chan_key_list])

        if exg_data.shape[1] < self.exg_fs * 5:
            return
        fft_content, freq = get_fft(exg_data, self.exg_fs)
        data = dict(zip(self.chan_key_list, fft_content))
        data['f'] = freq
        self.fft_source.data = data

    @gen.coroutine
    @without_property_validation
    def _update_heart_rate(self):
        """Detect R-peaks and update the plot and heart rate"""
        if self.exg_mode == 'EEG':
            self._heart_rate_source.stream({'heart_rate': ['NA']}, rollover=1)
            return
        if CHAN_LIST[0] not in self.chan_key_list:
            print('WARNING: Heart rate estimation works only when channel 1 is enabled.')
            return
        if self.rr_estimator is None:
            self.rr_estimator = HeartRateEstimator(fs=self.exg_fs)
            # Init R-peaks plot
            self.exg_plot.circle(x='t', y='r_peak', source=self._r_peak_source,
                                 fill_color="red", size=8)

        ecg_data = (np.array(self._exg_source_ds.data['Ch1'])[-2 * EXG_VIS_SRATE:] - self.offsets[0]) * self.y_unit
        time_vector = np.array(self._exg_source_ds.data['t'])[-2 * EXG_VIS_SRATE:]

        # Check if the peak2peak value is bigger than threshold
        if (np.ptp(ecg_data) < V_TH[0]) or (np.ptp(ecg_data) > V_TH[1]):
            print("WARNING: P2P value larger or less than threshold. Cannot compute heart rate!")
            return

        peaks_time, peaks_val = self.rr_estimator.estimate(ecg_data, time_vector)
        peaks_val = (np.array(peaks_val) / self.y_unit) + self.offsets[0]
        if peaks_time:
            data = dict(zip(['r_peak', 't'], [peaks_val, peaks_time]))
            self._r_peak_source.stream(data, rollover=50)

        # Update heart rate cell
        estimated_heart_rate = self.rr_estimator.heart_rate
        data = {'heart_rate': [estimated_heart_rate]}
        self._heart_rate_source.stream(data, rollover=1)

    @gen.coroutine
    @without_property_validation
    def _change_scale(self, attr, old, new):
        """Change y-scale of ExG plot"""
        new, old = SCALE_MENU[new], SCALE_MENU[old]
        old_unit = 10 ** (-old)
        self.y_unit = 10 ** (-new)

        for chan, value in self._exg_source_ds.data.items():
            if chan in self.chan_key_list:
                temp_offset = self.offsets[self.chan_key_list.index(chan)]
                self._exg_source_ds.data[chan] = (value - temp_offset) * (old_unit / self.y_unit) + temp_offset
        self._r_peak_source.data['r_peak'] = (np.array(self._r_peak_source.data['r_peak']) - self.offsets[0]) * \
                                             (old_unit / self.y_unit) + self.offsets[0]

    @gen.coroutine
    @without_property_validation
    def _change_t_range(self, attr, old, new):
        """Change time range"""
        self._set_t_range(TIME_RANGE_MENU[new])

    @gen.coroutine
    def _change_mode(self, attr, old, new):
        """Set EEG or ECG mode"""
        self.exg_mode = new

    def _init_doc(self, doc):
        self.doc = doc
        self.doc.title = "Explore Dashboard"
        with open(os.path.join(os.path.dirname(__file__), 'templates', 'index.html')) as f:
            index_template = Template(f.read())
        doc.template = index_template
        self.doc.theme = Theme(os.path.join(os.path.dirname(__file__), 'theme.yaml'))
        self._init_plots()
        m_widgetbox = self._init_controls()

        # Create tabs
        if self.mode == "signal":
            exg_tab = Panel(child=self.exg_plot, title="ExG Signal")
            orn_tab = Panel(child=column([self.acc_plot, self.gyro_plot, self.mag_plot]),
                            title="Orientation")
            fft_tab = Panel(child=self.fft_plot, title="Spectral analysis")
            self.tabs = Tabs(tabs=[exg_tab, orn_tab, fft_tab], width=600)
            self.recorder_widget = self._init_recorder()
        elif self.mode == "impedance":
            imp_tab = Panel(child=self.imp_plot, title="Impedance")
            self.tabs = Tabs(tabs=[imp_tab], width=600)
        banner = Div(text="""<font size="5.5">Explorepy Dashboard</font> <a href="https://www.mentalab.co"><img src=
        "https://images.squarespace-cdn.com/content/5428308ae4b0701411ea8aaf/1505653866447-R24N86G5X1HFZCD7KBWS/
        Mentalab%2C+Name+copy.png?format=1500w&content-type=image%2Fpng" alt="Mentalab"  width="225" height="39">""",
                     width=1500, height=50, css_classes=["banner"], align='center')

        if self.mode == 'signal':
            self.doc.add_root(column(banner,
                                     Spacer(width=600, height=20),
                                     row([column(m_widgetbox, self.recorder_widget),
                                          Spacer(width=25, height=500), self.tabs,
                                          Spacer(width=700, height=600)])
                                     )
                              )
        elif self.mode == 'impedance':
            self.doc.add_root(column(banner,
                                     Spacer(width=600, height=20),
                                     row([m_widgetbox, Spacer(width=25, height=500), self.tabs])
                                     )
                              )
        self.doc.add_periodic_callback(self._update_fft, 2000)
        self.doc.add_periodic_callback(self._update_heart_rate, 2000)
        if self.stream_processor:
            self.stream_processor.subscribe(topic=TOPICS.filtered_ExG, callback=self.exg_callback)
            self.stream_processor.subscribe(topic=TOPICS.raw_orn, callback=self.orn_callback)
            self.stream_processor.subscribe(topic=TOPICS.device_info, callback=self.info_callback)
            self.stream_processor.subscribe(topic=TOPICS.marker, callback=self.marker_callback)
            self.stream_processor.subscribe(topic=TOPICS.env, callback=self.info_callback)
            self.stream_processor.subscribe(topic=TOPICS.imp, callback=self.impedance_callback)

    def _init_plots(self):
        """Initialize all plots in the dashboard"""
        self.exg_plot = figure(y_range=(0.01, self.n_chan + 1 - 0.01), y_axis_label='Voltage', x_axis_label='Time (s)',
                               title="ExG signal",
                               plot_height=600, plot_width=1270,
                               y_minor_ticks=int(10),
                               tools=[ResetTool()], active_scroll=None, active_drag=None,
                               active_inspect=None, active_tap=None)

        self.mag_plot = figure(y_axis_label='Magnetometer [mgauss/LSB]', x_axis_label='Time (s)',
                               plot_height=230, plot_width=1270,
                               tools=[ResetTool()], active_scroll=None, active_drag=None,
                               active_inspect=None, active_tap=None)
        self.acc_plot = figure(y_axis_label='Accelerometer [mg/LSB]',
                               plot_height=190, plot_width=1270,
                               tools=[ResetTool()], active_scroll=None, active_drag=None,
                               active_inspect=None, active_tap=None)
        self.acc_plot.xaxis.visible = False
        self.gyro_plot = figure(y_axis_label='Gyroscope [mdps/LSB]',
                                plot_height=190, plot_width=1270,
                                tools=[ResetTool()], active_scroll=None, active_drag=None,
                                active_inspect=None, active_tap=None)
        self.gyro_plot.xaxis.visible = False

        self.fft_plot = figure(y_axis_label='Amplitude (uV)', x_axis_label='Frequency (Hz)', title="FFT",
                               x_range=(0, 70), plot_height=600, plot_width=1270, y_axis_type="log")

        self.imp_plot = self._init_imp_plot()

        # Set yaxis properties
        self.exg_plot.yaxis.ticker = SingleIntervalTicker(interval=1, num_minor_ticks=0)

        # Initial plot line
        for i in range(self.n_chan):
            self.exg_plot.line(x='t', y=self.chan_key_list[i], source=self._exg_source_ds,
                               line_width=1.0, alpha=.9, line_color="#42C4F7")
            self.fft_plot.line(x='f', y=self.chan_key_list[i], source=self.fft_source, legend_label=self.chan_key_list[i] + " ",
                               line_width=1.0, alpha=.9, line_color=FFT_COLORS[i])
        self.fft_plot.yaxis.axis_label_text_font_style = 'normal'
        self.exg_plot.line(x='t', y='marker', source=self._marker_source,
                           line_width=1, alpha=.8, line_color='#7AB904', line_dash="4 4")

        for i in range(3):
            self.acc_plot.line(x='t', y=ORN_LIST[i], source=self._orn_source, legend_label=ORN_LIST[i] + " ",
                               line_width=1.5, line_color=LINE_COLORS[i], alpha=.9)
            self.gyro_plot.line(x='t', y=ORN_LIST[i + 3], source=self._orn_source, legend_label=ORN_LIST[i + 3] + " ",
                                line_width=1.5, line_color=LINE_COLORS[i], alpha=.9)
            self.mag_plot.line(x='t', y=ORN_LIST[i + 6], source=self._orn_source, legend_label=ORN_LIST[i + 6] + " ",
                               line_width=1.5, line_color=LINE_COLORS[i], alpha=.9)

        # Set x_range
        self.plot_list = [self.exg_plot, self.acc_plot, self.gyro_plot, self.mag_plot]
        self._set_t_range(WIN_LENGTH)

        # Set the formatting of yaxis ticks' labels
        self.exg_plot.yaxis.major_label_overrides = dict(zip(range(1, self.n_chan+1), self.chan_key_list))
        for plot in self.plot_list:
            plot.toolbar.autohide = True
            plot.yaxis.axis_label_text_font_style = 'normal'
            if len(plot.legend) != 0:
                plot.legend.location = "bottom_left"
                plot.legend.orientation = "horizontal"
                plot.legend.padding = 2

    def _init_imp_plot(self):
        plot = figure(plot_width=600, plot_height=200, x_range=self.chan_key_list[0:self.n_chan],
                      y_range=[str(1)], toolbar_location=None)

        plot.circle(x='channel', y="row", radius=.3, source=self.imp_source, fill_alpha=0.6, color="color",
                    line_color='color', line_width=2)

        text_props = {"source":          self.imp_source, "text_align": "center",
                      "text_color":      "white", "text_baseline": "middle", "text_font": "helvetica",
                      "text_font_style": "bold"}

        x = dodge("channel", -0.1, range=plot.x_range)

        plot.text(x=x, y=dodge('row', -.4, range=plot.y_range),
                  text="impedance", **text_props).glyph.text_font_size = "10pt"
        plot.text(x=x, y=dodge('row', -.3, range=plot.y_range), text="channel",
                  **text_props).glyph.text_font_size = "12pt"

        plot.outline_line_color = None
        plot.grid.grid_line_color = None
        plot.axis.axis_line_color = None
        plot.axis.major_tick_line_color = None
        plot.axis.major_label_standoff = 0
        plot.axis.visible = False
        return plot

    def _init_controls(self):
        """Initialize all controls in the dashboard"""
        # EEG/ECG Radio button
        self.mode_control = widgets.Select(title="Signal", value='EEG', options=MODE_LIST, width=210)
        self.mode_control.on_change('value', self._change_mode)

        self.t_range = widgets.Select(title="Time window", value="10 s", options=list(TIME_RANGE_MENU.keys()),
                                      width=210)
        self.t_range.on_change('value', self._change_t_range)
        self.y_scale = widgets.Select(title="Y-axis Scale", value="1 mV", options=list(SCALE_MENU.keys()), width=210)
        self.y_scale.on_change('value', self._change_scale)

        # Create device info tables
        columns = [widgets.TableColumn(field='heart_rate', title="Heart Rate (bpm)")]
        self.heart_rate = widgets.DataTable(source=self._heart_rate_source, index_position=None, sortable=False,
                                            reorderable=False,
                                            columns=columns, width=210, height=50)

        columns = [widgets.TableColumn(field='firmware_version', title="Firmware Version")]
        self.firmware = widgets.DataTable(source=self._firmware_source, index_position=None, sortable=False,
                                          reorderable=False,
                                          columns=columns, width=210, height=50)

        columns = [widgets.TableColumn(field='battery', title="Battery (%)")]
        self.battery = widgets.DataTable(source=self._battery_source, index_position=None, sortable=False,
                                         reorderable=False,
                                         columns=columns, width=210, height=50)

        columns = [widgets.TableColumn(field='temperature', title="Device temperature (C)")]
        self.temperature = widgets.DataTable(source=self.temperature_source, index_position=None, sortable=False,
                                             reorderable=False, columns=columns, width=210, height=50)

        columns = [widgets.TableColumn(field='light', title="Light (Lux)")]
        self.light = widgets.DataTable(source=self.light_source, index_position=None, sortable=False, reorderable=False,
                                       columns=columns, width=210, height=50)

        # Add widgets to the doc
        widget_box = widgetbox(
            [Spacer(width=210, height=30), self.mode_control, self.y_scale, self.t_range, self.heart_rate,
             self.battery, self.temperature, self.firmware], width=220)
        return widget_box

    def _init_recorder(self):
        self.rec_button = Toggle(label=u"\u25CF  Record", button_type="default", active=False,
                                 width=210)
        self.file_name_widget = TextInput(value="test_file", title="File name:", width=210)
<<<<<<< HEAD
        self.file_type_widget = RadioGroup(labels=["EDF (BDF+)", "CSV"], active=0, width=210)
=======
        self.file_type_widget = RadioGroup(labels=["EDF (BDF+)", "CSV"], active=0)
>>>>>>> aaa2ea9f
        columns = [widgets.TableColumn(field='timer', title="Record time",
                                       formatter=widgets.StringFormatter(text_align='center'))]
        self.timer = widgets.DataTable(source=self._timer_source, index_position=None, sortable=False, reorderable=False,
                                       header_row=False, columns=columns,
                                       width=210, height=50, css_classes=["timer_widget"])

        self.rec_button.on_click(self._toggle_rec)
        return column(Spacer(width=210, height=5), self.file_name_widget, self.file_type_widget, self.rec_button,
                      self.timer)

    def _toggle_rec(self, active):
        if active:
            if self.explore.is_connected:
                self.explore.record_data(file_name=self.file_name_widget.value,
                                         file_type=['edf', 'csv'][self.file_type_widget.active],
                                         do_overwrite=True)
                self.rec_button.label = u"\u25A0  Stop"
                self.rec_start_time = datetime.now()
                self.rec_timer_id = self.doc.add_periodic_callback(self._timer_callback, 1000)
            else:
                self.rec_button.active = False
                self.doc.remove_periodic_callback(self.rec_timer_id)
                self.doc.add_next_tick_callback(partial(self._update_rec_timer, new_data={'timer': '00:00:00'}))
        else:
            self.explore.stop_recording()
            self.rec_button.label = u"\u25CF  Record"
            self.doc.add_next_tick_callback(partial(self._update_rec_timer, new_data={'timer': '00:00:00'}))
            self.doc.remove_periodic_callback(self.rec_timer_id)

    def _timer_callback(self):
        t_delta = (datetime.now() - self.rec_start_time).seconds
        timer_text = ':'.join([str(int(t_delta / 3600)).zfill(2), str(int(t_delta / 60) % 60).zfill(2),
                               str(int(t_delta % 60)).zfill(2)])
        data = {'timer': timer_text}
        self.doc.add_next_tick_callback(partial(self._update_rec_timer, new_data=data))

    @gen.coroutine
    @without_property_validation
    def _update_rec_timer(self, new_data):
        self._timer_source.stream(new_data, rollover=1)

    def _set_t_range(self, t_length):
        """Change time range of ExG and orientation plots"""
        for plot in self.plot_list:
            self.win_length = int(t_length)
            plot.x_range.follow = "end"
            plot.x_range.follow_interval = t_length
            plot.x_range.range_padding = 0.
            plot.x_range.min_interval = t_length


def get_fft(exg, s_rate):
    """Compute FFT"""
    n_point = 1024
    freq = s_rate * np.arange(int(n_point / 2)) / n_point
    fft_content = np.fft.fft(exg, n=n_point) / n_point
    fft_content = np.abs(fft_content[:, range(int(n_point / 2))])
    return fft_content[:, 1:], freq[1:]


if __name__ == '__main__':
    from explorepy import Explore
    from explorepy.stream_processor import StreamProcessor

    explore = Explore()
    explore.stream_processor = StreamProcessor()
    explore.stream_processor.device_info = {'firmware_version': '0.0.0',
                                            'adc_mask':         [1 for i in range(8)],
                                            'sampling_rate':    250}

    dashboard = Dashboard(explore=explore)
    dashboard.start_server()
    dashboard.start_loop()<|MERGE_RESOLUTION|>--- conflicted
+++ resolved
@@ -534,11 +534,8 @@
         self.rec_button = Toggle(label=u"\u25CF  Record", button_type="default", active=False,
                                  width=210)
         self.file_name_widget = TextInput(value="test_file", title="File name:", width=210)
-<<<<<<< HEAD
         self.file_type_widget = RadioGroup(labels=["EDF (BDF+)", "CSV"], active=0, width=210)
-=======
-        self.file_type_widget = RadioGroup(labels=["EDF (BDF+)", "CSV"], active=0)
->>>>>>> aaa2ea9f
+
         columns = [widgets.TableColumn(field='timer', title="Record time",
                                        formatter=widgets.StringFormatter(text_align='center'))]
         self.timer = widgets.DataTable(source=self._timer_source, index_position=None, sortable=False, reorderable=False,
