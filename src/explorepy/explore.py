--- conflicted
+++ resolved
@@ -377,21 +377,7 @@
         else:
             logger.debug("Tried to stop LSL while no LSL server is running!")
 
-<<<<<<< HEAD
-    def set_marker(self, code):
-        """Sets a digital event marker while streaming
-
-        Args:
-            code (int): Marker code (must be in range of 0-65535)
-
-        """
-        self._check_connection()
-        self.stream_processor.set_marker(code=code)
-
-    def set_external_marker(self, time_lsl, marker_string):
-=======
     def set_marker(self, marker_string, time_lsl=None):
->>>>>>> 4a0ce7ad
         """Sets a digital event marker while streaming
 
         Args:
