--- conflicted
+++ resolved
@@ -100,18 +100,21 @@
                 if c == 'n':
                     exit()
                 elif c == 'y':
-<<<<<<< HEAD
-                    with open(eeg_out_file, "w") as f_eeg, open(orn_out_file, "w") as f_orn:
-                        f_orn.write("TimeStamp, ax, ay, az, gx, gy, gz, mx, my, mz \n")
-                        f_orn.write(
-                            "hh:mm:ss, mg/LSB, mg/LSB, mg/LSB, mdps/LSB, mdps/LSB, mdps/LSB, mgauss/LSB, mgauss/LSB, mgauss/LSB\n")
-                        f_eeg.write("TimeStamp, ch1, ch2, ch3, ch4, ch5, ch6, ch7, ch8\n")
-                        csv_eeg = csv.writer(f_eeg, delimiter=",")
-                        csv_orn = csv.writer(f_orn, delimiter=",")
+                    break
+                else:
+                    c = input("A file with this name already exist, are you sure you want to proceed? [Enter y/n]")
+        while True:
+            with open(eeg_out_file, "w") as f_eeg, open(orn_out_file, "w") as f_orn:
+                f_orn.write("TimeStamp, ax, ay, az, gx, gy, gz, mx, my, mz \n")
+                f_orn.write(
+                    "hh:mm:ss, mg/LSB, mg/LSB, mg/LSB, mdps/LSB, mdps/LSB, mdps/LSB, mgauss/LSB, mgauss/LSB, mgauss/LSB\n")
+                f_eeg.write("TimeStamp, ch1, ch2, ch3, ch4, ch5, ch6, ch7, ch8\n")
+                csv_eeg = csv.writer(f_eeg, delimiter=",")
+                csv_orn = csv.writer(f_orn, delimiter=",")
 
-                        is_acquiring = True
-                        print("Recording...")
-                        while is_acquiring:
+                is_acquiring = True
+                print("Recording...")
+                while is_acquiring:
                             try:
                                 packet = self.parser.parse_packet(mode="record", csv_files=(csv_eeg, csv_orn))
 
@@ -129,32 +132,6 @@
                                 self.Socket = self.device[device_id].bt_connect()
                                 time.sleep(1)
                                 self.parser = Parser(self.Socket)
-
-                                pass
-=======
-                    break
->>>>>>> c8da351d
-                else:
-                    c = input("A file with this name already exist, are you sure you want to proceed? [Enter y/n]")
-
-        while True:
-            with open(eeg_out_file, "w") as f_eeg, open(orn_out_file, "w") as f_orn:
-                f_orn.write("TimeStamp, ax, ay, az, gx, gy, gz, mx, my, mz \n")
-                f_orn.write(
-                    "hh:mm:ss, mg/LSB, mg/LSB, mg/LSB, mdps/LSB, mdps/LSB, mdps/LSB, mgauss/LSB, mgauss/LSB, mgauss/LSB\n")
-                f_eeg.write("TimeStamp, ch1, ch2, ch3, ch4, ch5, ch6, ch7, ch8\n")
-                csv_eeg = csv.writer(f_eeg, delimiter=",")
-                csv_orn = csv.writer(f_orn, delimiter=",")
-
-                is_acquiring = True
-                print("Recording...")
-                while is_acquiring:
-                    try:
-                        packet = self.parser.parse_packet(mode="record", csv_files=(csv_eeg, csv_orn))
-                    except ValueError:
-                        print("Disconnected, scanning for last connected device")
-                        self.device[device_id].is_connected = False
-                        is_acquiring = self.device[device_id].reconnect()
 
     def push2lsl(self):
         r"""
