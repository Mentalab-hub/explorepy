--- conflicted
+++ resolved
@@ -61,13 +61,6 @@
         """
         pass
 
-<<<<<<< HEAD
-    def recordData(self, filename, device_id=0):
-        exp_parser = Parser(socket=self.device[device_id].socket)
-
-        eeg_out_file = str(filename) + '_eeg.csv'
-        orn_out_file = str(filename) + '_orn.csv'
-=======
     def record_data(self, file_name, device_id=0):
         r"""
         Records the data in real-time
@@ -83,47 +76,10 @@
 
         eeg_out_file = file_name + "_eeg.csv"
         orn_out_file = file_name + "_orn.csv"
->>>>>>> 0926b686
 
         with open(eeg_out_file, "w") as f_eeg, open(orn_out_file, "w") as f_orn:
             f_orn.write("TimeStamp, ax, ay, az, gx, gy, gz, mx, my, mz \n")
             f_orn.write(
-<<<<<<< HEAD
-                'hh:mm:ss, mg/LSB, mg/LSB, mg/LSB, mdps/LSB, mdps/LSB, mdps/LSB, mgauss/LSB, mgauss/LSB, mgauss/LSB\n')
-            f_eeg.write('TimeStamp, ch1, ch2, ch3, ch4, ch5, ch6, ch7, ch8\n')
-            csv_eeg = csv.writer(f_eeg, delimiter=',')
-            csv_orn = csv.writer(f_orn, delimiter=',')
-            pid, timestamp, data = exp_parser.parse_packet(mode='read')
-            while pid:
-                if pid == 144:
-                    data[0, :] = timestamp
-                    csv_eeg.writerows(data.T.tolist())
-                if pid == 146:
-                    data[0, :] = timestamp
-                    csv_eeg.writerows(data.T.tolist())
-                if pid == 30:
-                    data[0, :] = timestamp
-                    csv_eeg.writerows(data.T.tolist())
-                if pid == 62:
-                    tmpstmp = np.zeros([1, data.shape[1]])
-                    tmpstmp[:, :] = timestamp
-                    csv_eeg.writerows(np.concatenate((tmpstmp.T, data.T), axis = 1).tolist())
-
-                if pid == 13:
-                    csv_orn.writerow([timestamp] + data.tolist())
-
-                pid, timestamp, data = exp_parser.parse_packet(mode='read')
-        try:
-            while True:
-                pid, timestamp, data = exp_parser.parse_packet(fileName=fileName, mode='record')
-                print("package ID: [%i]" % pid)
-        except ValueError:
-            # If value error happens, scan again for devices and try to reconnect (see reconnect function)
-            print("Disconnected, scanning for last connected device")
-            self.device[device_id].is_connected = False
-            self.device[device_id].reconnect()
-            self.recordData(fileName, device_id)
-=======
                 "hh:mm:ss, mg/LSB, mg/LSB, mg/LSB, mdps/LSB, mdps/LSB, mdps/LSB, mgauss/LSB, mgauss/LSB, mgauss/LSB\n")
             f_eeg.write("TimeStamp, ch1, ch2, ch3, ch4, ch5, ch6, ch7, ch8\n")
             csv_eeg = csv.writer(f_eeg, delimiter=",")
@@ -137,7 +93,6 @@
                     print("Disconnected, scanning for last connected device")
                     self.device[device_id].is_connected = False
                     is_acquiring = self.device[device_id].reconnect()
->>>>>>> 0926b686
 
     def push2lsl(self):
         r"""
