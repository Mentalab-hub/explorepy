--- conflicted
+++ resolved
@@ -63,10 +63,7 @@
         self.recorders = {}
         self.lsl = {}
         self.device_name = None
-<<<<<<< HEAD
         self.initial_count = None
-=======
->>>>>>> ef2b0e45
         self.last_rec_stat = 0
         self.last_rec_start_time = 0
 
@@ -231,7 +228,6 @@
                 self.recorders['timer'].cancel()
             self.recorders = {}
             logger.info('Recording stopped.')
-<<<<<<< HEAD
             try:
                 self.last_rec_stat = (
                     (self.stream_processor.packet_count - self.initial_count) / (
@@ -245,17 +241,6 @@
                 # handle uninitialized state
                 pass
             self.initial_count = None
-=======
-            self.last_rec_stat = (
-                (self.stream_processor.packet_count - self.initial_count) / (
-                    (local_clock() - self.last_rec_start_time) * self.stream_processor.device_info['sampling_rate']
-                )
-            )
-            # clamp the stat variable
-            self.last_rec_stat = max(1, min(self.last_rec_stat, 1))
-            logger.info('last recording stat : {}'.format(self.last_rec_stat))
->>>>>>> ef2b0e45
-
         else:
             logger.debug("Tried to stop recording while no recorder is running!")
 
@@ -263,12 +248,8 @@
         """Gets the last recording statistics as a number between 0 and 1"""
         return self.last_rec_stat
 
-<<<<<<< HEAD
     def convert_bin(self, bin_file, out_dir='', file_type='edf', do_overwrite=False, out_dir_is_full=False,
                     progress_callback=None, progress_dialog=None):
-=======
-    def convert_bin(self, bin_file, out_dir='', file_type='edf', do_overwrite=False, out_dir_is_full=False):
->>>>>>> ef2b0e45
         """Convert a binary file to EDF or CSV file
 
         Args:
