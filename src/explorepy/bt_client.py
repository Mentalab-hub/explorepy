# -*- coding: utf-8 -*-
import bluetooth
import time
import sys


class BtClient:
    """ Responsible for Connecting and reconnecting explore devices via bluetooth"""

    def __init__(self):
        self.is_connected = False
        self.lastUsedAddress = None
        self.socket = None
        self.host = None
        self.port = None
        self.name = None

    def init_bt(self, device_name=None, device_addr=None):
        """
        Initialize Bluetooth connection

        Args:
            device_name(str): Name of the device (either device_name or device address should be given)
            device_addr(str): Devices MAC address
        """
        assert (device_addr is not None) or (device_name is not None), "Missing name or address"

<<<<<<< HEAD
        if device_addr is not None:
=======
        if device_name is not None:
            assert self.find_mac_addr(device_name), "Error: Couldn't find the device! Restart your device and " \
                                                    "run the code again and check if MAC address/name is entered" \
                                                    " correctly."
            assert ((device_name[-4:-3] == self.lastUsedAddress[-5:-4]) and
                    (device_name[-2:-1] == self.lastUsedAddress[-2:-1])), \
                "MAC address does not match the expected value!"
        else:
>>>>>>> 8e394435
            # No need to scan if we have the address
            self.lastUsedAddress = device_addr
            address_known = True
        else:
            if self.find_mac_addr(device_name):
                sys.exit()

        service_matches = self.find_explore_service()

        assert service_matches, "SSP service for the device %s, with MAC address %s could not be found." \
            "restart the device and try again" %(device_name, self.lastUsedAddress)

        for services in service_matches:
            self.port = services["port"]
            self.name = services["name"]
            self.host = services["host"]
            if (device_name[-4:-3] == self.host[-5:-4])and(device_name[-2:-1] == self.host[-2:-1]):
                break

        assert((device_name[-4:-3] == self.host[-5:-4])and(device_name[-2:-1] == self.host[-2:-1])), \
            "MAC address does not match the expected value on the SSP service!!"

        print("Connecting to %s with address %s" % (self.name, self.host))

    def bt_connect(self):
        """Creates the socket
        """
        while True:
            try:
                self.socket = bluetooth.BluetoothSocket(bluetooth.RFCOMM)
                self.socket.connect((self.host, self.port))
                break
            except bluetooth.BluetoothError as error:
                self.socket.close()
                print("Could not connect: ", error, "; Retrying in 2s...")
                time.sleep(2)
        return self.socket

    def reconnect(self):
        """
        tries to open the last bt socket, uses the last port and host. if after 1 minute the connection doesnt succeed,
        program will end
        """

        timeout = 1
        while timeout < 5:
            try:
                self.socket = bluetooth.BluetoothSocket(bluetooth.RFCOMM)
                self.socket.connect((self.host, self.port))
                break
            except bluetooth.BluetoothError as error:
                print("Bluetooth Error: Probably timeout, attempting reconnect. Error: ", error)
                time.sleep(5)

            timeout += 1

        if timeout == 5:
            print("Device not found!")
            self.socket.close()
            return False

    def find_mac_addr(self, device_name):
        i = 0
        while i < 5:
            nearby_devices = bluetooth.discover_devices(lookup_names=True, flush_cache=True )
            for address, name in nearby_devices:
                if name == device_name:
                    self.lastUsedAddress = address
                    return True
            i += 1
            print("No device found with name: %s, searching again in 0,1 seconds" % device_name)
            time.sleep(0.1)
        return False

    def find_explore_service(self):
        uuid = "1101"  # Serial Port Profile (SPP) service
        i = 0
        while i < 5:
            service_matches = bluetooth.find_service(uuid=uuid, address=self.lastUsedAddress)
            if len(service_matches) > 0:
                return service_matches
            i += 1
        return False<|MERGE_RESOLUTION|>--- conflicted
+++ resolved
@@ -25,9 +25,6 @@
         """
         assert (device_addr is not None) or (device_name is not None), "Missing name or address"
 
-<<<<<<< HEAD
-        if device_addr is not None:
-=======
         if device_name is not None:
             assert self.find_mac_addr(device_name), "Error: Couldn't find the device! Restart your device and " \
                                                     "run the code again and check if MAC address/name is entered" \
@@ -36,13 +33,9 @@
                     (device_name[-2:-1] == self.lastUsedAddress[-2:-1])), \
                 "MAC address does not match the expected value!"
         else:
->>>>>>> 8e394435
             # No need to scan if we have the address
             self.lastUsedAddress = device_addr
             address_known = True
-        else:
-            if self.find_mac_addr(device_name):
-                sys.exit()
 
         service_matches = self.find_explore_service()
 
