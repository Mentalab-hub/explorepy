--- conflicted
+++ resolved
@@ -7,17 +7,6 @@
 import time
 from enum import Enum
 
-<<<<<<< HEAD
-from explorepy.command import (
-    DeviceConfiguration,
-    ZMeasurementDisable,
-    ZMeasurementEnable
-)
-=======
-from explorepy.parser import Parser
-from explorepy.packet import DeviceInfo, CommandRCV, CommandStatus, EEG, Orientation, \
-    Environment, EventMarker, CalibrationInfo, TriggerOut, TriggerIn
->>>>>>> 46661091
 from explorepy.filters import ExGFilter
 from explorepy.packet import (
     EEG,
@@ -27,7 +16,9 @@
     DeviceInfo,
     Environment,
     EventMarker,
-    Orientation
+    Orientation,
+    TriggerIn,
+    TriggerOut
 )
 from explorepy.parser import Parser
 from explorepy.tools import (
