# -*- coding: utf-8 -*-
"""Stream Processor module
This module is responsible for processing incoming stream from Explore device and publishing data to subscribers.
"""
import logging
import threading
import time
from enum import Enum
from threading import Lock

import numpy as np

from explorepy.command import (
    DeviceConfiguration,
    ZMeasurementDisable,
    ZMeasurementEnable
)
from explorepy.filters import ExGFilter
from explorepy.packet import (
    EEG,
    CalibrationInfo,
    CalibrationInfo_USBC,
    CommandRCV,
    CommandStatus,
    DeviceInfo,
    DeviceInfoV2,
    Environment,
    EventMarker,
    ExternalMarker,
    Orientation,
    PacketBIN,
    SoftwareMarker
)
from explorepy.parser import Parser
from explorepy.settings_manager import SettingsManager
from explorepy.tools import (
    ImpedanceMeasurement,
    PhysicalOrientation,
    get_local_time
)


TOPICS =\
    Enum('Topics', 'raw_ExG filtered_ExG device_info marker raw_orn mapped_orn cmd_ack env cmd_status imp packet_bin')
logger = logging.getLogger(__name__)
lock = Lock()


class StreamProcessor:
    """Stream processor class"""

    def __init__(self, debug=False):
        self.parser = None
        self.filters = []
        self.orn_calibrator = None
        self.device_info = {}
        self.old_device_info = {}
        self.imp_calib_info = {}
        self.subscribers = {key: set() for key in TOPICS}  # keys are topics and values are sets of callbacks
        self._device_configurator = None
        self.imp_calculator = None
        self.is_connected = False
        self._is_imp_mode = False
        self.physical_orn = PhysicalOrientation()
        self._last_packet_timestamp = 0
        self._last_packet_rcv_time = 0
        self.is_bt_streaming = True
        self.debug = debug
        self.instability_flag = False
        self.last_bt_unstable_time = 0
        self.last_exg_packet_timestamp = 0
        self.last_bt_drop_duration = None
        self.cmd_event = threading.Event()
        self.reset_timer()

    def subscribe(self, callback, topic):
        """Subscribe a function to a topic

        Args:
            callback (function): Callback function to be called when there is a new packet in the topic
            topic (enum 'Topics'): Topic type
        """
        logger.debug(f"Subscribe {callback.__name__} to {topic}")
        self.subscribers[topic].add(callback)

    def unsubscribe(self, callback, topic):
        """Unsubscribe a function from a topic

        Args:
            callback (function): Callback function to be called when there is a new packet in the topic
            topic (enum 'Topics'): Topic type
        """
        logger.debug(f"Unsubscribe {callback} from {topic}")
        self.subscribers[topic].discard(callback)

    def start(self, device_name=None, mac_address=None):
        """Start streaming from Explore device

        Args:
            device_name (str): Explore device name in form of <Explore_####>
            mac_address (str): MAC address of Explore device
        """
        if device_name is None:
            device_name = "Explore_" + str(mac_address[-5:-3]) + str(mac_address[-2:])
        self.device_info["device_name"] = device_name
        self.parser = Parser(callback=self.process, mode='device', debug=self.debug)
        self.parser.start_streaming(device_name, mac_address)
        self.is_connected = True
        self._device_configurator = DeviceConfiguration(bt_interface=self.parser.stream_interface)
        self.subscribe(callback=self._device_configurator.update_ack, topic=TOPICS.cmd_ack)
        self.subscribe(callback=self._device_configurator.update_cmd_status, topic=TOPICS.cmd_status)
        self.orn_initialize(device_name)

    def open_file(self, bin_file):
        """Open the binary file and read until it gets device info packet
        Args:
            bin_file (str): Path to binary file
        """
        self.is_bt_streaming = False
        self.parser = Parser(callback=self.process, mode='file', debug=False)
        self.is_connected = True
        self.parser.start_reading(filename=bin_file)

    def read_device_info(self, bin_file):
        self.is_bt_streaming = False
        self.parser = Parser(callback=self.process, mode='file', debug=False)
        self.parser.read_device_info(bin_file)

    def stop(self):
        """Stop streaming"""
        self.is_connected = False
        self.cmd_event.clear()
        self.parser.stop_streaming()

    def process(self, packet):
        """Process incoming packet

        Args:
            packet (explorepy.packet.Packet): Data packet
        """
        received_time = get_local_time()
        if isinstance(packet, PacketBIN):
            self.dispatch(topic=TOPICS.packet_bin, packet=packet)
        elif isinstance(packet, Orientation):
            self.dispatch(topic=TOPICS.raw_orn, packet=packet)
            if self.physical_orn.status == "READY":
                packet = self.physical_orn.calculate(packet=packet)
                self.dispatch(topic=TOPICS.mapped_orn, packet=packet)
        elif isinstance(packet, EEG):
<<<<<<< HEAD
            self.last_exg_packet_timestamp = get_local_time()
=======
            missing_timestamps = self.fill_mising_packet(packet)
>>>>>>> 4ca2160a
            self._update_last_time_point(packet, received_time)

            self.dispatch(topic=TOPICS.raw_ExG, packet=packet)
            if self._is_imp_mode and self.imp_calculator:
                packet_imp = self.imp_calculator.measure_imp(packet=packet)
                if packet_imp is not None:
                    self.dispatch(topic=TOPICS.imp, packet=packet_imp)
            try:
                self.apply_filters(packet=packet)
            except ValueError:
                pass
            # fill missing packets
            if len(missing_timestamps) > 0:
                for t in missing_timestamps:
                    packet.timestamp = t
                    self.dispatch(topic=TOPICS.filtered_ExG, packet=packet)

            self.dispatch(topic=TOPICS.filtered_ExG, packet=packet)
        elif isinstance(packet, DeviceInfo) or isinstance(packet, DeviceInfoV2):
            self.old_device_info = self.device_info.copy()
            self.device_info.update(packet.get_info())
            if self.is_bt_streaming:
                settings_manager = SettingsManager(self.device_info["device_name"])
                settings_manager.update_device_settings(packet.get_info())
            self.dispatch(topic=TOPICS.device_info, packet=packet)
        elif isinstance(packet, CommandRCV):
            self.dispatch(topic=TOPICS.cmd_ack, packet=packet)
        elif isinstance(packet, CommandStatus):
            self.dispatch(topic=TOPICS.cmd_status, packet=packet)
        elif isinstance(packet, Environment):
            self.dispatch(topic=TOPICS.env, packet=packet)
        elif isinstance(packet, EventMarker):
            self.dispatch(topic=TOPICS.marker, packet=packet)
        elif isinstance(packet, CalibrationInfo) or isinstance(packet, CalibrationInfo_USBC):
            self.imp_calib_info = packet.get_info()
        elif not packet:
            self.is_connected = False

    def _update_last_time_point(self, packet, received_time):
        """Update the last PCB time point and the local time the last packet is received.

        The goal is to keep track of the PCB clock (i.e. the PCB timestamp of the last packet that has been received)
        and the local (client) time it has been received by the computer.

        Args:
            packet (explorepy.packet.EEG): ExG data packet
            received_time (float): Local time of receiving the packet
        """
        if 'sampling_rate' in self.device_info:
            timestamp, _ = packet.get_data(exg_fs=self.device_info['sampling_rate'])
            self.update_bt_stability_status(timestamp[0])
            timestamp = timestamp[-1]
            with lock:
                if timestamp > self._last_packet_timestamp:
                    self._last_packet_timestamp = timestamp
                    self._last_packet_rcv_time = received_time

    def _get_sw_marker_time(self):
        """Returns a timestamp to be used in software marker

        This method gives an estimation of a timestamp relative to Explore internal clock. This timestamp can be used
        for generating a software marker.
        """
        with lock:
            return self._last_packet_timestamp + get_local_time() - self._last_packet_rcv_time

    def dispatch(self, topic, packet):
        """Dispatch a packet to subscribers

        Args:
            topic (Enum 'Topics'): Topic enum which packet should be sent to
            packet (explorepy.packet.Packet): Data packet
        """
        if self.subscribers:
            with lock:
                for callback in self.subscribers[topic].copy():
                    callback(packet)

    def add_filter(self, cutoff_freq, filter_type):
        """Add filter to the stream
        Args:
            cutoff_freq (Union[float, tuple]): Cut-off frequency (frequencies) for the filter
            filter_type (str): Filter type ['bandpass', 'lowpass', 'highpass', 'notch']
        """
        logger.info(f"Adding a {filter_type} filter with cut-off freqs of {cutoff_freq}.")
        while not self.device_info:
            logger.warning('No device info is available. Waiting for device info packet...')
            time.sleep(.2)

        settings_manager = SettingsManager(self.device_info["device_name"])
        settings_manager.load_current_settings()
        n_chan = settings_manager.settings_dict[settings_manager.channel_count_key]
        n_chan = 32 if n_chan == 16 else n_chan

        self.filters.append(ExGFilter(cutoff_freq=cutoff_freq,
                                      filter_type=filter_type,
                                      s_rate=self.device_info['sampling_rate'],
                                      n_chan=n_chan))

    def remove_filters(self):
        """
        Remove all filters from the stream
        """
        logger.info("Removing all filters.")
        while not self.device_info:
            logger.warning('No device info is available. Waiting for device info packet...')
            time.sleep(.2)
        self.filters = []

    def apply_filters(self, packet):
        """Apply temporal filters to a packet"""
        for filt in self.filters:
            packet = filt.apply(packet)

    def configure_device(self, cmd):
        """Change device configuration

        Args:
            cmd (explorepy.command.Command): Command to be sent

        Returns:
            bool: True for success, False otherwise.
        """
        if not self.is_connected:
            raise ConnectionError("No Explore device is connected!")
        self.start_cmd_process_thread()
        return self._device_configurator.change_setting(cmd)

    def imp_initialize(self, notch_freq):
        """Activate impedance mode in the device"""
        logger.info("Starting impedance measurement mode...")
        cmd = ZMeasurementEnable()
        if self.configure_device(cmd):
            self.imp_calculator = ImpedanceMeasurement(device_info=self.device_info,
                                                       calib_param=self.imp_calib_info,
                                                       notch_freq=notch_freq)
            self._is_imp_mode = True
        else:
            raise ConnectionError('Device configuration process failed!')

    def disable_imp(self):
        """Disable impedance mode in the device"""
        cmd = ZMeasurementDisable()
        if self.configure_device(cmd):
            self._is_imp_mode = False
            print("Impedance measurement mode has been disabled.")
            return True
        print("WARNING: Couldn't disable impedance measurement mode. "
              "Please restart your device manually.")
        return False

    def orn_initialize(self, device_name):
        res = self.physical_orn.read_calibre_data(device_name)
        if res:
            self.physical_orn.status = "READY"
        else:
            self.physical_orn.status = "NOT READY"
            logger.debug('Calibration coefficients for physical orientation do not exist. '
                         'If you need physical orientation, calibrate the device first.')

    def set_marker(self, code):
        """Set a marker in the stream"""
        logger.info(f"Setting a software marker with code: {code}")
        if not isinstance(code, int):
            raise TypeError('Marker code must be an integer!')
        if not 0 <= code <= 65535:
            raise ValueError('Marker code value is not valid! Code must be in range of 0-65535.')

        marker = SoftwareMarker.create(self._get_sw_marker_time(), code)
        self.process(marker)

    def set_ext_marker(self,  marker_string, time_lsl=None):
        """Set an external marker in the stream"""
        logger.info(f"Setting a software marker with code: {marker_string}")
        if time_lsl is None:
            marker = ExternalMarker.create(lsl_time=self._get_sw_marker_time(), marker_string=marker_string)
        self.process(marker)

    def compare_device_info(self, new_device_info):
        """Compare a device info dict with the current version

        Args:
            new_device_info (dict): Device info dictionary to be compared with the internal one

        Returns:
            bool: whether they are equal
        """
        assert self.device_info, "The internal device info has not been set yet!"
        if new_device_info['sampling_rate'] != self.old_device_info['sampling_rate']:
            logger.info(f"Sampling rate has been changed to {new_device_info['sampling_rate']} in the file.")
            return False
        if new_device_info['adc_mask'] != self.old_device_info['adc_mask']:
            print(f"ADC mask has been changed to {new_device_info['adc_mask']} in the file.")
            return False
        return True

    def send_timestamp(self):
        """Send host timestamp to the device"""
        self._device_configurator.send_timestamp()

    def update_bt_stability_status(self, current_timestamp):
<<<<<<< HEAD
        if not self.cmd_event.is_set():
            if 'board_id' in self.device_info.keys():
                if self._last_packet_timestamp == 0:
                    return
                # device is an explore plus device, check sample timestamps
                timestamp_diff = current_timestamp - self._last_packet_timestamp

                # allowed time interval is two samples
                allowed_time_interval = np.round(2 * (1 / self.device_info['sampling_rate']), 3)
                is_unstable = timestamp_diff >= allowed_time_interval
            else:
                # devices is an old device, check if last sample has an earlier timestamp
                is_unstable = current_timestamp < self._last_packet_timestamp

            current_time = get_local_time()


            if is_unstable:
                if not self.instability_flag:
                    self.bt_drop_start_time = get_local_time()
                    self.last_bt_drop_duration = None
                self.instability_flag = True
                self.last_bt_unstable_time = current_time
            else:
                if self.instability_flag:
                    self.last_bt_drop_duration = np.round(get_local_time() - self.bt_drop_start_time, 3)
                    threading.Timer(interval=10, function=self.reset_bt_duration).start()
                    if current_time - self.last_bt_unstable_time > .3:
                        self.instability_flag = False

    def is_connection_unstable(self):
        if get_local_time() - self.last_exg_packet_timestamp > 1.5:
            self.last_bt_drop_duration = np.round(get_local_time() - self.bt_drop_start_time, 3)
        return self.instability_flag

    def start_cmd_process_thread(self):
        self.cmd_event.set()
        self.bt_status_ignore_thread.start()

    def reset_timer(self):
        self.cmd_event.clear()
        self.bt_status_ignore_thread = threading.Timer(interval=2, function=self.reset_timer)

    def reset_bt_duration(self):
        self.last_bt_drop_duration = None
=======
        if self._is_imp_mode:
            self.instability_flag = False
            return
        if 'board_id' in self.device_info.keys():
            if self._last_packet_timestamp == 0:
                return
            # device is an explore plus device, check sample timestamps
            timestamp_diff = current_timestamp - self._last_packet_timestamp

            # allowed time interval is two samples
            allowed_time_interval = np.round(2 * (1 / self.device_info['sampling_rate']), 3)
            is_unstable = timestamp_diff >= allowed_time_interval
        else:
            # devices is an old device, check if last sample has an earlier timestamp
            is_unstable = current_timestamp < self._last_packet_timestamp

        current_time = get_local_time()
        if is_unstable:
            self.instability_flag = True
            self.last_bt_unstable_time = current_time
        else:
            if current_time - self.last_bt_unstable_time > .5:
                self.instability_flag = False

    def is_connection_unstable(self):
        return self.instability_flag

    def fill_mising_packet(self, packet):
        timestamps = np.array([])
        if self._last_packet_timestamp != 0:
            sps = np.round(1/ self.device_info['sampling_rate'], 3)
            time_diff = np.round(packet.timestamp - self._last_packet_timestamp, 3)
            if time_diff > sps:
                missing_samples = int(time_diff / sps)
                timestamps = np.linspace(self._last_packet_timestamp + sps, packet.timestamp, num=missing_samples, endpoint=True)
        return timestamps[:-1]
>>>>>>> 4ca2160a
<|MERGE_RESOLUTION|>--- conflicted
+++ resolved
@@ -147,11 +147,8 @@
                 packet = self.physical_orn.calculate(packet=packet)
                 self.dispatch(topic=TOPICS.mapped_orn, packet=packet)
         elif isinstance(packet, EEG):
-<<<<<<< HEAD
             self.last_exg_packet_timestamp = get_local_time()
-=======
             missing_timestamps = self.fill_mising_packet(packet)
->>>>>>> 4ca2160a
             self._update_last_time_point(packet, received_time)
 
             self.dispatch(topic=TOPICS.raw_ExG, packet=packet)
@@ -353,7 +350,6 @@
         self._device_configurator.send_timestamp()
 
     def update_bt_stability_status(self, current_timestamp):
-<<<<<<< HEAD
         if not self.cmd_event.is_set():
             if 'board_id' in self.device_info.keys():
                 if self._last_packet_timestamp == 0:
@@ -399,33 +395,6 @@
 
     def reset_bt_duration(self):
         self.last_bt_drop_duration = None
-=======
-        if self._is_imp_mode:
-            self.instability_flag = False
-            return
-        if 'board_id' in self.device_info.keys():
-            if self._last_packet_timestamp == 0:
-                return
-            # device is an explore plus device, check sample timestamps
-            timestamp_diff = current_timestamp - self._last_packet_timestamp
-
-            # allowed time interval is two samples
-            allowed_time_interval = np.round(2 * (1 / self.device_info['sampling_rate']), 3)
-            is_unstable = timestamp_diff >= allowed_time_interval
-        else:
-            # devices is an old device, check if last sample has an earlier timestamp
-            is_unstable = current_timestamp < self._last_packet_timestamp
-
-        current_time = get_local_time()
-        if is_unstable:
-            self.instability_flag = True
-            self.last_bt_unstable_time = current_time
-        else:
-            if current_time - self.last_bt_unstable_time > .5:
-                self.instability_flag = False
-
-    def is_connection_unstable(self):
-        return self.instability_flag
 
     def fill_mising_packet(self, packet):
         timestamps = np.array([])
@@ -435,5 +404,4 @@
             if time_diff > sps:
                 missing_samples = int(time_diff / sps)
                 timestamps = np.linspace(self._last_packet_timestamp + sps, packet.timestamp, num=missing_samples, endpoint=True)
-        return timestamps[:-1]
->>>>>>> 4ca2160a
+        return timestamps[:-1]