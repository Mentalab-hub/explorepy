--- conflicted
+++ resolved
@@ -76,12 +76,7 @@
                 logger.info('Connected to the device')
                 return self.bt_serial_port_manager
             else:
-<<<<<<< HEAD
                 self.is_connected = False 
-=======
-                self.is_connected = False
-                print("INFO SDK: Could not connect to the device")  
->>>>>>> abc8c008
                 logger.warning("Couldn't connect to the device. Trying to reconnect...")
                 time.sleep(2)
         logger.error("Could not reconnect after 5 attempts. Closing the socket.")
