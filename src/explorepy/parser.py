--- conflicted
+++ resolved
@@ -65,115 +65,6 @@
         cnt = self.read(1)[0]
         payload = struct.unpack('<H', self.read(2))[0]
         timestamp = struct.unpack('<I', self.read(4))[0]
-<<<<<<< HEAD
-        bin_data = self.read(payload - 8)
-        fletcher = self.read(4)
-        # TODO: Check fletcher
-        data = self._convert(pid, bin_data, mode)
-        return pid, timestamp, data
-
-    def _convert(self, pid, bin_data, mode='print'):
-        r"""
-        Parses the packet
-        Args:
-            pid (int): Packet ID
-            bin_data: Binary data
-            mode: logging mode {'print', None}
-
-        Returns:
-            data (
-
-        """
-        data = None
-        if pid == 13:
-            data = np.copy(np.frombuffer(bin_data, dtype=self.dt_int16)).astype(np.float)
-            data[0:3] = 0.061 * data[0:3]  # Unit [mg/LSB]
-            data[3:6] = 8.750 * data[3:6]  # Unit [mdps/LSB]
-            data[6:] = 1.52 * data[6:]  # Unit [mgauss/LSB]
-            if mode == 'print':
-                print("Accelerometer: ", data)
-
-        elif pid == 19:  # Environment packet
-            temperature = bin_data[0]
-            light = (1000 / 4095) * np.frombuffer(bin_data[1:3], dtype=self.dt_uint16)  # Unit Lux
-            battery = (16.8 / 6.8) * (1.8 / 2457) * np.frombuffer(bin_data[3:5], dtype=self.dt_uint16)  # Unit Volt
-            if mode == 'print':
-                print("Temperature: ", temperature, ", Light: ", light, ", Battery: ", battery)
-            data = (temperature, light, battery)
-
-        elif pid == 27:  # Host timestamp
-            data = struct.unpack('<Q', bin_data)[0]
-            if mode == 'print':
-                print("Host timestamp:", data)
-
-        elif pid == 111:  # Disconnect packet
-            data = None
-
-        elif pid == 99:  # Device info packet
-            data = struct.unpack('<I', bin_data)[0]
-            if mode == 'print':
-                print("Firmware version:", data)
-
-        elif pid == 144:  # 4 channel device
-            data = self._bit24ToInt(bin_data)
-            nChan = 5
-            vref = 2.4
-            nPacket = 33
-            data = data.reshape((nPacket, nChan)).astype(np.float).T
-            data[1:, :] = data[1:, :] * vref / ((2 ** 23) - 1) * 6. / 32.
-            if mode == 'print':
-                print("EEG data: ", data[1:, 32])
-
-        elif pid == 146:  # 8 channel device + status (ADS1298)
-            data = self._bit24ToInt(bin_data)
-            nChan = 9
-            vref = 2.4
-            nPacket = -1
-            data = data.reshape((nPacket, nChan)).astype(np.float).T
-            data[1:, :] = data[0:, :] * vref / ((2 ** 23) - 1) * 6. / 32.
-            if mode == 'print':
-                print("EEG data: ", data[1:, -1])
-
-        elif pid == 30:  # 8 channel device + status (ADS1299)
-            data = self._bit24ToInt(bin_data)
-            nChan = 9
-            vref = 4.5
-            nPacket = -1
-            data = data.reshape((nPacket, nChan)).astype(np.float).T
-            data[1:, :] = data[1:, :] * vref / ((2 ** 23) - 1) * 6. / 32.
-            if mode == 'print':
-                print("EEG data: ", data[1:, -1])
-
-        elif pid == 62:  # 8 channel device (ADS1298)
-            data = self._bit24ToInt(bin_data)
-            nChan = 8
-            vref = 4.5
-            nPacket = -1
-            data = data.reshape((nPacket, nChan)).astype(np.float).T
-            data[0:, :] = data[0:, :] * vref / ((2 ** 23) - 1) * 6. / 32.
-            if mode == 'print':
-                print("EEG data: ", data[0:, -1])
-        else:
-            print("Unknown Packet ID:", pid)
-            print("Length of the binary data:", len(bin_data))
-
-        return data
-
-    def _bit24ToInt(self, bin_data):
-        r"""
-        converts binary data to int32
-
-        Args:
-            bin_data (list): list of bytes with the structure of int24
-
-        Returns:
-            np.ndarray of int values
-        """
-        assert len(bin_data) % 3 == 0, "Packet length error!"
-        return np.asarray([int.from_bytes(bin_data[x:x + 3],
-                                          byteorder='little',
-                                          signed=True) for x in range(0, len(bin_data), 3)])
-=======
         payload_data = self.read(payload - 4)
         packet = generate_packet(pid, timestamp, payload_data)
         if mode == "print":
@@ -185,7 +76,6 @@
                 packet.write_to_csv(csv_files[0])
 
         return packet
->>>>>>> 0926b686
 
     def read(self, n_bytes):
         r"""
