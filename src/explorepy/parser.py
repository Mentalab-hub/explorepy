--- conflicted
+++ resolved
@@ -201,16 +201,11 @@
             try:
                 bytes_out = binascii.hexlify(bytearray(self.stream_interface.read(1)))
             except TypeError:
-<<<<<<< HEAD
                 if is_usb_mode():
                     self.stop_streaming()
                     break
                 logger.info('No data in interface, seeking again.....')
                 continue
-=======
-                self.stop_streaming()
-                break
->>>>>>> a7b93c3c
             if bytes_out == b'af' and binascii.hexlify(bytearray(self.stream_interface.read(3))) == b'beadde':
                 self.seek_new_pid.clear()
                 break
