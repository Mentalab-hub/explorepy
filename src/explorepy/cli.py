--- conflicted
+++ resolved
@@ -1,22 +1,15 @@
 # -*- coding: utf-8 -*-
 """Command Line Interface module for explorepy"""
+import sys
+import logging
 import click
-import logging
 import explorepy
-import sys
 
 CONTEXT_SETTINGS = dict(help_option_names=['-h', '--help'])
 logger = logging.getLogger(__name__)
 
-<<<<<<< HEAD
 default_bt_backend = explorepy.get_bt_interface()
-=======
-if sys.platform == 'darwin':
-    default_bt_backend = 'sdk'
-else:
-    default_bt_backend = 'pybluez'
-
->>>>>>> 930c66a2
+
 
 @click.group(context_settings=CONTEXT_SETTINGS, invoke_without_command=True)
 @click.option("--version", "-V", help="Print explorepy version", is_flag=True)
@@ -176,11 +169,13 @@
 @click.option("--name", "-n", type=str, help="Name of the device")
 @click.option("--bluetooth", "-bt", type=click.Choice(['sdk', 'pybluez']), help="Select the Bluetooth interface", default=default_bt_backend)
 def soft_reset(address, name, bluetooth):
-    """Software reset of Explore device"""
-    if name is None and address is None:
-        raise ValueError("Either name or address must be given!")
-    explorepy.set_bt_interface(bluetooth)
-    """Reset the selected explore device (current session will be terminated)."""
+    """Software reset of Explore device
+    
+    Reset the selected explore device (current session will be terminated)."""
+    
+    if name is None and address is None:
+        raise ValueError("Either name or address must be given!")
+    explorepy.set_bt_interface(bluetooth)
     explore = explorepy.explore.Explore()
     explore.connect(mac_address=address, device_name=name)
     explore.reset_soft()
