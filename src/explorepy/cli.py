# -*- coding: utf-8 -*-
"""Command Line Interface module for explorepy"""
import click
import explorepy


CONTEXT_SETTINGS = dict(help_option_names=['-h', '--help'])


@click.group(context_settings=CONTEXT_SETTINGS, invoke_without_command=True)
@click.option("--version", "-V", help="Print explorepy version", is_flag=True)
@click.pass_context
def cli(ctx, version, args=None):
    """Python API for Mentalab biosignal aquisition devices"""
    if ctx.invoked_subcommand is None:
        if version:
            click.echo(explorepy.__version__)
        else:
            click.echo(ctx.get_help())


@cli.command()
@click.option("--bluetooth", "-bt", type=click.Choice(['sdk', 'pybluez']), help="Select the Bluetooth interface", default='pybluez')
def find_device(bluetooth):
    """List available Explore devices."""
    explorepy.set_bt_interface(bluetooth)
    explorepy.tools.bt_scan()


@cli.command()
@click.option("--address", "-a", type=str, help="Explore device's MAC address")
@click.option("--name", "-n", type=str, help="Name of the device")
@click.option("-d", "--duration", type=int, help="Duration in seconds", metavar="<integer>")
@click.option("--bluetooth", "-bt", type=click.Choice(['sdk', 'pybluez']), help="Select the Bluetooth interface", default='pybluez')
def acquire(name, address, duration, bluetooth):
    """Connect to a device with selected name or address. Only one input is necessary"""
    if name is None and address is None:
        raise ValueError("Either name or address must be given!")
    explorepy.set_bt_interface(bluetooth)
    explore = explorepy.explore.Explore()
    explore.connect(mac_address=address, device_name=name)
    explore.acquire(duration)


@cli.command()
@click.option("--address", "-a", type=str, help="Explore device's MAC address")
@click.option("--name", "-n", type=str, help="Name of the device")
@click.option("-f", "--filename", help="Name of the file.", required=True,
              type=click.Path(file_okay=True, dir_okay=True, resolve_path=True))
@click.option("-ow", "--overwrite", is_flag=True, help="Overwrite existing file")
@click.option("-d", "--duration", type=int, help="Recording duration in seconds", metavar="<integer>")
@click.option("--edf", 'file_type', flag_value='edf', help="Write in EDF file (default type)", default=True)
@click.option("--csv", 'file_type', flag_value='csv', help="Write in csv file")
@click.option("--bluetooth", "-bt", type=click.Choice(['sdk', 'pybluez']), help="Select the Bluetooth interface", default='pybluez')
def record_data(address, name, filename, overwrite, duration, file_type, bluetooth):
    """Record data from Explore to a file """
    if name is None and address is None:
        raise ValueError("Either name or address must be given!")
    explorepy.set_bt_interface(bluetooth)
    explore = explorepy.explore.Explore()
    explore.connect(mac_address=address, device_name=name)
    explore.record_data(file_name=filename, file_type=file_type,
                        do_overwrite=overwrite, duration=duration, block=True)


@cli.command()
@click.option("--address", "-a", type=str, help="Explore device's MAC address")
@click.option("--name", "-n", type=str, help="Name of the device")
@click.option("-d", "--duration", type=int, help="Streaming duration in seconds", metavar="<integer>")
@click.option("--bluetooth", "-bt", type=click.Choice(['sdk', 'pybluez']), help="Select the Bluetooth interface", default='pybluez')
def push2lsl(address, name, duration, bluetooth):
    """Push data to lsl"""
    if name is None and address is None:
        raise ValueError("Either name or address must be given!")
    explorepy.set_bt_interface(bluetooth)
    explore = explorepy.explore.Explore()
    explore.connect(mac_address=address, device_name=name)
    explore.push2lsl(duration)


@cli.command()
@click.option("-f", "--filename", help="Name of (and path to) the binary file.", required=True,
              type=click.Path(exists=True, file_okay=True, dir_okay=True, resolve_path=True))
@click.option("-ow", "--overwrite", is_flag=True, help="Overwrite existing file")
def bin2csv(filename, overwrite):
    """Convert a binary file to CSV"""
    explore = explorepy.explore.Explore()
    explore.convert_bin(bin_file=filename, do_overwrite=overwrite, file_type='csv')


@cli.command()
@click.option("-f", "--filename", help="Name of (and path to) the binary file.", required=True,
              type=click.Path(exists=True, file_okay=True, dir_okay=True, resolve_path=True))
@click.option("-ow", "--overwrite", is_flag=True, help="Overwrite existing file")
def bin2edf(filename, overwrite):
    """Convert a binary file to EDF (BDF+)"""
    explore = explorepy.explore.Explore()
    explore.convert_bin(bin_file=filename, do_overwrite=overwrite, file_type='edf')


@cli.command()
@click.option("--address", "-a", type=str, help="Explore device's MAC address")
@click.option("--name", "-n", type=str, help="Name of the device")
@click.option("-nf", "--notchfreq", type=click.Choice(['50', '60']), help="Frequency of notch filter.", default='50')
@click.option("-lf", "--lowfreq", type=float, help="Low cutoff frequency of bandpass/highpass filter.")
@click.option("-hf", "--highfreq", type=float, help="High cutoff frequency of bandpass/lowpass filter.")
@click.option("--bluetooth", "-bt", type=click.Choice(['sdk', 'pybluez']), help="Select the Bluetooth interface", default='pybluez')
def visualize(address, name, notchfreq, lowfreq, highfreq, bluetooth):
    """Visualizing signal in a browser-based dashboard"""
    if name is None and address is None:
        raise ValueError("Either name or address must be given!")
    explorepy.set_bt_interface(bluetooth)
    explore = explorepy.explore.Explore()
    explore.connect(mac_address=address, device_name=name)
    explore.visualize(notch_freq=int(notchfreq), bp_freq=(lowfreq, highfreq))


@cli.command()
@click.option("--address", "-a", type=str, help="Explore device's MAC address")
@click.option("--name", "-n", type=str, help="Name of the device")
@click.option("-nf", "--notchfreq", type=click.Choice(['50', '60']), help="Frequency of notch filter.", default='50')
@click.option("--bluetooth", "-bt", type=click.Choice(['sdk', 'pybluez']), help="Select the Bluetooth interface", default='pybluez')
def impedance(address, name, notchfreq, bluetooth):
    """Impedance measurement in a browser-based dashboard"""
    if name is None and address is None:
        raise ValueError("Either name or address must be given!")
    explorepy.set_bt_interface(bluetooth)
    explore = explorepy.explore.Explore()
    explore.connect(mac_address=address, device_name=name)
    explore.measure_imp(notch_freq=int(notchfreq))


@cli.command()
@click.option("--address", "-a", type=str, help="Explore device's MAC address")
@click.option("--name", "-n", type=str, help="Name of the device")
@click.option("--bluetooth", "-bt", type=click.Choice(['sdk', 'pybluez']), help="Select the Bluetooth interface", default='pybluez')
def format_memory(address, name, bluetooth):
    """format the memory of Explore device"""
    if name is None and address is None:
        raise ValueError("Either name or address must be given!")
    explorepy.set_bt_interface(bluetooth)
    explore = explorepy.explore.Explore()
    explore.connect(mac_address=address, device_name=name)
    explore.format_memory()


@cli.command()
@click.option("--address", "-a", type=str, help="Explore device's MAC address")
@click.option("--name", "-n", type=str, help="Name of the device")
@click.option("-sr", "--sampling-rate", help="Sampling rate of ExG channels, it can be 250 or 500",
              type=click.Choice(['250', '500', '1000']), required=True)
@click.option("--bluetooth", "-bt", type=click.Choice(['sdk', 'pybluez']), help="Select the Bluetooth interface", default='pybluez')
def set_sampling_rate(address, name, sampling_rate, bluetooth):
    """Change sampling rate of the Explore device"""
    if name is None and address is None:
        raise ValueError("Either name or address must be given!")
    explorepy.set_bt_interface(bluetooth)
    explore = explorepy.explore.Explore()
    explore.connect(mac_address=address, device_name=name)
    explore.set_sampling_rate(int(sampling_rate))


@cli.command()
@click.option("--address", "-a", type=str, help="Explore device's MAC address")
@click.option("--name", "-n", type=str, help="Name of the device")
@click.option("--bluetooth", "-bt", type=click.Choice(['sdk', 'pybluez']), help="Select the Bluetooth interface", default='pybluez')
def soft_reset(address, name, bluetooth):
    """Software reset of Explore device"""
    if name is None and address is None:
        raise ValueError("Either name or address must be given!")
    explorepy.set_bt_interface(bluetooth)
    """Reset the selected explore device (current session will be terminated)."""
    explore = explorepy.explore.Explore()
    explore.connect(mac_address=address, device_name=name)
    explore.reset_soft()


@cli.command()
@click.option("--address", "-a", type=str, help="Explore device's MAC address")
@click.option("--name", "-n", type=str, help="Name of the device")
@click.option("-m", "--channel-mask", type=click.IntRange(min=1, max=255), required=True,
              help="Channel mask, it should be an integer between 1 and 255, the binary representation will be "
                   "interpreted as mask.")
@click.option("--bluetooth", "-bt", type=click.Choice(['sdk', 'pybluez']), help="Select the Bluetooth interface", default='pybluez')
def set_channels(address, name, channel_mask, bluetooth):
    """Mask the channels of selected explore device"""
    if name is None and address is None:
        raise ValueError("Either name or address must be given!")
    explorepy.set_bt_interface(bluetooth)
    explore = explorepy.explore.Explore()
    explore.connect(mac_address=address, device_name=name)
    explore.set_channels(channel_mask)


@cli.command()
@click.option("--address", "-a", type=str, help="Explore device's MAC address")
@click.option("--name", "-n", type=str, help="Name of the device")
@click.option("-m", "--module", required=True, type=str, help="Module name to be disabled, options: ORN, ENV, EXG")
<<<<<<< HEAD
@click.option("--bluetooth", "-bt", type=click.Choice(['sdk', 'pybluez']), help="Select the Bluetooth interface", default='pybluez')
def disable_module(address, name, module, bluetooth):
    """Disable a module of Explore device"""
    if name is None and address is None:
        raise ValueError("Either name or address must be given!")
    explorepy.set_bt_interface(bluetooth)
=======
@click.option("--pybluez", is_flag=True, help="Use pybluez as the bluetooth interface")
def disable_module(address, name, module, pybluez):
    if pybluez:
        explorepy.set_bt_interface('pybluez')
>>>>>>> aaa2ea9f
    explore = explorepy.explore.Explore()
    explore.connect(mac_address=address, device_name=name)
    explore.disable_module(module)


@cli.command()
@click.option("--address", "-a", type=str, help="Explore device's MAC address")
@click.option("--name", "-n", type=str, help="Name of the device")
@click.option("-m", "--module", required=True, type=str, help="Module name to be enabled, options: ORN, ENV, EXG")
<<<<<<< HEAD
@click.option("--bluetooth", "-bt", type=click.Choice(['sdk', 'pybluez']), help="Select the Bluetooth interface", default='pybluez')
def enable_module(address, name, module, bluetooth):
    """Enable a module of Explore device"""
    if name is None and address is None:
        raise ValueError("Either name or address must be given!")
    explorepy.set_bt_interface(bluetooth)
=======
@click.option("--pybluez", is_flag=True, help="Use pybluez as the bluetooth interface")
def enable_module(address, name, module, pybluez):
    if pybluez:
        explorepy.set_bt_interface('pybluez')
>>>>>>> aaa2ea9f
    explore = explorepy.explore.Explore()
    explore.connect(mac_address=address, device_name=name)
    explore.enable_module(module)


@cli.command()
@click.option("--address", "-a", type=str, help="Explore device's MAC address")
@click.option("--name", "-n", type=str, help="Name of the device")
<<<<<<< HEAD
=======
@click.option("-f", "--filename", help="Name of the file.", required=True,
              type=click.Path(file_okay=True, dir_okay=True, resolve_path=True))
>>>>>>> aaa2ea9f
@click.option("-ow", "--overwrite", is_flag=True, help="Overwrite existing file")
@click.option("--bluetooth", "-bt", type=click.Choice(['sdk', 'pybluez']), help="Select the Bluetooth interface", default='pybluez')
def calibrate_orn(address, name, overwrite, bluetooth):
    """Calibrate the orientation module of the specified device"""
    if name is None and address is None:
        raise ValueError("Either name or address must be given!")
    explorepy.set_bt_interface(bluetooth)
    explore = explorepy.explore.Explore()
    explore.connect(mac_address=address, device_name=name)
    explore.calibrate_orn(do_overwrite=overwrite)<|MERGE_RESOLUTION|>--- conflicted
+++ resolved
@@ -196,19 +196,13 @@
 @click.option("--address", "-a", type=str, help="Explore device's MAC address")
 @click.option("--name", "-n", type=str, help="Name of the device")
 @click.option("-m", "--module", required=True, type=str, help="Module name to be disabled, options: ORN, ENV, EXG")
-<<<<<<< HEAD
 @click.option("--bluetooth", "-bt", type=click.Choice(['sdk', 'pybluez']), help="Select the Bluetooth interface", default='pybluez')
 def disable_module(address, name, module, bluetooth):
     """Disable a module of Explore device"""
     if name is None and address is None:
         raise ValueError("Either name or address must be given!")
     explorepy.set_bt_interface(bluetooth)
-=======
-@click.option("--pybluez", is_flag=True, help="Use pybluez as the bluetooth interface")
-def disable_module(address, name, module, pybluez):
-    if pybluez:
-        explorepy.set_bt_interface('pybluez')
->>>>>>> aaa2ea9f
+
     explore = explorepy.explore.Explore()
     explore.connect(mac_address=address, device_name=name)
     explore.disable_module(module)
@@ -218,19 +212,12 @@
 @click.option("--address", "-a", type=str, help="Explore device's MAC address")
 @click.option("--name", "-n", type=str, help="Name of the device")
 @click.option("-m", "--module", required=True, type=str, help="Module name to be enabled, options: ORN, ENV, EXG")
-<<<<<<< HEAD
 @click.option("--bluetooth", "-bt", type=click.Choice(['sdk', 'pybluez']), help="Select the Bluetooth interface", default='pybluez')
 def enable_module(address, name, module, bluetooth):
     """Enable a module of Explore device"""
     if name is None and address is None:
         raise ValueError("Either name or address must be given!")
     explorepy.set_bt_interface(bluetooth)
-=======
-@click.option("--pybluez", is_flag=True, help="Use pybluez as the bluetooth interface")
-def enable_module(address, name, module, pybluez):
-    if pybluez:
-        explorepy.set_bt_interface('pybluez')
->>>>>>> aaa2ea9f
     explore = explorepy.explore.Explore()
     explore.connect(mac_address=address, device_name=name)
     explore.enable_module(module)
@@ -239,11 +226,6 @@
 @cli.command()
 @click.option("--address", "-a", type=str, help="Explore device's MAC address")
 @click.option("--name", "-n", type=str, help="Name of the device")
-<<<<<<< HEAD
-=======
-@click.option("-f", "--filename", help="Name of the file.", required=True,
-              type=click.Path(file_okay=True, dir_okay=True, resolve_path=True))
->>>>>>> aaa2ea9f
 @click.option("-ow", "--overwrite", is_flag=True, help="Overwrite existing file")
 @click.option("--bluetooth", "-bt", type=click.Choice(['sdk', 'pybluez']), help="Select the Bluetooth interface", default='pybluez')
 def calibrate_orn(address, name, overwrite, bluetooth):
