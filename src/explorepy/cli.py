# -*- coding: utf-8 -*-
"""Command Line Interface module for explorepy"""
import click
import explorepy


CONTEXT_SETTINGS = dict(help_option_names=['-h', '--help'])


@click.group(context_settings=CONTEXT_SETTINGS, invoke_without_command=True)
@click.option("--version", "-V", help="Print explorepy version", is_flag=True)
@click.pass_context
def cli(ctx, version, args=None):
    """Python API for Mentalab biosignal aquisition devices"""
    if ctx.invoked_subcommand is None:
        if version:
            click.echo(explorepy.__version__)
        else:
            click.echo(ctx.get_help())


@cli.command()
@click.option("--pybluez", is_flag=True, help="Use pybluez as the bluetooth interface")
def find_device(pybluez):
    """List available Explore devices."""
    if pybluez:
        explorepy.set_bt_interface('pybluez')
    explorepy.tools.bt_scan()


@cli.command()
@click.option("--address", "-a", type=str, help="Explore device's MAC address")
@click.option("--name", "-n", type=str, help="Name of the device")
@click.option("--pybluez", is_flag=True, help="Use pybluez as the bluetooth interface")
def acquire(name, address, pybluez):
    """Connect to a device with selected name or address. Only one input is necessary"""
    if name is None and address is None:
        raise ValueError("Either name or address must be given!")
    if pybluez:
        explorepy.set_bt_interface('pybluez')
    explore = explorepy.explore.Explore()
    explore.connect(mac_address=address, device_name=name)
    explore.acquire()


@cli.command()
@click.option("--address", "-a", type=str, help="Explore device's MAC address")
@click.option("--name", "-n", type=str, help="Name of the device")
@click.option("-f", "--filename", help="Name of the file.", required=True,
              type=click.Path(file_okay=True, dir_okay=True, resolve_path=True))
@click.option("-ow", "--overwrite", is_flag=True, help="Overwrite existing file")
@click.option("-d", "--duration", type=int, help="Recording duration in seconds", metavar="<integer>")
@click.option("--edf", 'file_type', flag_value='edf', help="Write in EDF file (default type)", default=True)
@click.option("--csv", 'file_type', flag_value='csv', help="Write in csv file")
@click.option("--pybluez", is_flag=True, help="Use pybluez as the bluetooth interface")
def record_data(address, name, filename, overwrite, duration, file_type, pybluez):
    """Record data from Explore to a file """
    if name is None and address is None:
        raise ValueError("Either name or address must be given!")
    if pybluez:
        explorepy.set_bt_interface('pybluez')
    explore = explorepy.explore.Explore()
    explore.connect(mac_address=address, device_name=name)
    explore.record_data(file_name=filename, file_type=file_type,
                        do_overwrite=overwrite, duration=duration)


@cli.command()
@click.option("--address", "-a", type=str, help="Explore device's MAC address")
@click.option("--name", "-n", type=str, help="Name of the device")
@click.option("-d", "--duration", type=int, help="Streaming duration in seconds", metavar="<integer>")
@click.option("--pybluez", is_flag=True, help="Use pybluez as the bluetooth interface")
def push2lsl(address, name, duration, pybluez):
    """Push data to lsl"""
    if name is None and address is None:
        raise ValueError("Either name or address must be given!")
    if pybluez:
        explorepy.set_bt_interface('pybluez')
    explore = explorepy.explore.Explore()
    explore.connect(mac_address=address, device_name=name)
    explore.push2lsl(duration)


@cli.command()
@click.option("-f", "--filename", help="Name of (and path to) the binary file.", required=True,
              type=click.Path(exists=True, file_okay=True, dir_okay=True, resolve_path=True))
@click.option("-ow", "--overwrite", is_flag=True, help="Overwrite existing file")
def bin2csv(filename, overwrite):
    """Convert a binary file to CSV"""
    explore = explorepy.explore.Explore()
    explore.convert_bin(bin_file=filename, do_overwrite=overwrite, file_type='csv')


@cli.command()
@click.option("-f", "--filename", help="Name of (and path to) the binary file.", required=True,
              type=click.Path(exists=True, file_okay=True, dir_okay=True, resolve_path=True))
@click.option("-ow", "--overwrite", is_flag=True, help="Overwrite existing file")
def bin2edf(filename, overwrite):
    """Convert a binary file to EDF (BDF+)"""
    explore = explorepy.explore.Explore()
    explore.convert_bin(bin_file=filename, do_overwrite=overwrite, file_type='edf')


@cli.command()
@click.option("--address", "-a", type=str, help="Explore device's MAC address")
@click.option("--name", "-n", type=str, help="Name of the device")
@click.option("-nf", "--notchfreq", type=click.Choice(['50', '60']), help="Frequency of notch filter.", default='50')
@click.option("-lf", "--lowfreq", type=float, help="Low cutoff frequency of bandpass/highpass filter.")
@click.option("-hf", "--highfreq", type=float, help="High cutoff frequency of bandpass/lowpass filter.")
@click.option("--pybluez", is_flag=True, help="Use pybluez as the bluetooth interface")
def visualize(address, name, notchfreq, lowfreq, highfreq, pybluez):
    """Visualizing signal in a browser-based dashboard"""
    if name is None and address is None:
        raise ValueError("Either name or address must be given!")
    if pybluez:
        explorepy.set_bt_interface('pybluez')
    explore = explorepy.explore.Explore()
    explore.connect(mac_address=address, device_name=name)
    explore.visualize(notch_freq=int(notchfreq), bp_freq=(lowfreq, highfreq))


@cli.command()
@click.option("--address", "-a", type=str, help="Explore device's MAC address")
@click.option("--name", "-n", type=str, help="Name of the device")
@click.option("-nf", "--notchfreq", type=click.Choice(['50', '60']), help="Frequency of notch filter.", default='50')
@click.option("--pybluez", is_flag=True, help="Use pybluez as the bluetooth interface")
def impedance(address, name, notchfreq, pybluez):
    """Impedance measurement in a browser-based dashboard"""
    if name is None and address is None:
        raise ValueError("Either name or address must be given!")
    if pybluez:
        explorepy.set_bt_interface('pybluez')
    explore = explorepy.explore.Explore()
    explore.connect(mac_address=address, device_name=name)
    explore.measure_imp(notch_freq=int(notchfreq))


@cli.command()
@click.option("--address", "-a", type=str, help="Explore device's MAC address")
@click.option("--name", "-n", type=str, help="Name of the device")
@click.option("--pybluez", is_flag=True, help="Use pybluez as the bluetooth interface")
def format_memory(address, name, pybluez):
    """format the memory of Explore device"""
    if name is None and address is None:
        raise ValueError("Either name or address must be given!")
    if pybluez:
        explorepy.set_bt_interface('pybluez')
    explore = explorepy.explore.Explore()
    explore.connect(mac_address=address, device_name=name)
    explore.format_memory()


@cli.command()
@click.option("--address", "-a", type=str, help="Explore device's MAC address")
@click.option("--name", "-n", type=str, help="Name of the device")
@click.option("-sr", "--sampling-rate", help="Sampling rate of ExG channels, it can be 250 or 500",
              type=click.Choice(['250', '500', '1000']), required=True)
@click.option("--pybluez", is_flag=True, help="Use pybluez as the bluetooth interface")
def set_sampling_rate(address, name, sampling_rate, pybluez):
    """Change sampling rate of the Explore device"""
    if name is None and address is None:
        raise ValueError("Either name or address must be given!")
    if pybluez:
        explorepy.set_bt_interface('pybluez')
    explore = explorepy.explore.Explore()
    explore.connect(mac_address=address, device_name=name)
    explore.set_sampling_rate(int(sampling_rate))


@cli.command()
@click.option("--address", "-a", type=str, help="Explore device's MAC address")
@click.option("--name", "-n", type=str, help="Name of the device")
@click.option("--pybluez", is_flag=True, help="Use pybluez as the bluetooth interface")
def soft_reset(address, name, pybluez):
<<<<<<< HEAD
    if name is None and address is None:
        raise ValueError("Either name or address must be given!")
=======
    """Software reset of Explore device"""
>>>>>>> d7386d90
    if pybluez:
        explorepy.set_bt_interface('pybluez')
    """Reset the selected explore device (current session will be terminated)."""
    explore = explorepy.explore.Explore()
    explore.connect(mac_address=address, device_name=name)
    explore.reset_soft()


@cli.command()
@click.option("--address", "-a", type=str, help="Explore device's MAC address")
@click.option("--name", "-n", type=str, help="Name of the device")
@click.option("-m", "--channel-mask", type=click.IntRange(min=1, max=255), required=True,
              help="Channel mask, it should be an integer between 1 and 255, the binary representation will be "
                   "interpreted as mask.")
@click.option("--pybluez", is_flag=True, help="Use pybluez as the bluetooth interface")
def set_channels(address, name, channel_mask, pybluez):
    """Mask the channels of selected explore device"""
    if name is None and address is None:
        raise ValueError("Either name or address must be given!")
    if pybluez:
        explorepy.set_bt_interface('pybluez')
    explore = explorepy.explore.Explore()
    explore.connect(mac_address=address, device_name=name)
    explore.set_channels(channel_mask)


@cli.command()
@click.option("--address", "-a", type=str, help="Explore device's MAC address")
@click.option("--name", "-n", type=str, help="Name of the device")
@click.option("-m", "--module", required=True, type=str, help="Module name to be disabled, options: ORN, ENV, EXG")
@click.option("--pybluez", is_flag=True, help="Use pybluez as the bluetooth interface")
def disable_module(address, name, module, pybluez):
<<<<<<< HEAD
    if name is None and address is None:
        raise ValueError("Either name or address must be given!")
=======
    """Disable a module of Explore device"""
>>>>>>> d7386d90
    if pybluez:
        explorepy.set_bt_interface('pybluez')
    explore = explorepy.explore.Explore()
    explore.connect(mac_address=address, device_name=name)
    explore.disable_module(module)


@cli.command()
@click.option("--address", "-a", type=str, help="Explore device's MAC address")
@click.option("--name", "-n", type=str, help="Name of the device")
@click.option("-m", "--module", required=True, type=str, help="Module name to be enabled, options: ORN, ENV, EXG")
@click.option("--pybluez", is_flag=True, help="Use pybluez as the bluetooth interface")
def enable_module(address, name, module, pybluez):
<<<<<<< HEAD
    if name is None and address is None:
        raise ValueError("Either name or address must be given!")
=======
    """Enable a module of Explore device"""
>>>>>>> d7386d90
    if pybluez:
        explorepy.set_bt_interface('pybluez')
    explore = explorepy.explore.Explore()
    explore.connect(mac_address=address, device_name=name)
    explore.enable_module(module)


@cli.command()
@click.option("--address", "-a", type=str, help="Explore device's MAC address")
@click.option("--name", "-n", type=str, help="Name of the device")
@click.option("-ow", "--overwrite", is_flag=True, help="Overwrite existing file")
@click.option("--pybluez", is_flag=True, help="Use pybluez as the bluetooth interface")
def calibrate_orn(address, name, overwrite, pybluez):
    """Calibrate the orientation module of the specified device"""
    if name is None and address is None:
        raise ValueError("Either name or address must be given!")
    if pybluez:
        explorepy.set_bt_interface('pybluez')
    explore = explorepy.explore.Explore()
    explore.connect(mac_address=address, device_name=name)
    explore.calibrate_orn(do_overwrite=overwrite)<|MERGE_RESOLUTION|>--- conflicted
+++ resolved
@@ -172,12 +172,9 @@
 @click.option("--name", "-n", type=str, help="Name of the device")
 @click.option("--pybluez", is_flag=True, help="Use pybluez as the bluetooth interface")
 def soft_reset(address, name, pybluez):
-<<<<<<< HEAD
-    if name is None and address is None:
-        raise ValueError("Either name or address must be given!")
-=======
     """Software reset of Explore device"""
->>>>>>> d7386d90
+    if name is None and address is None:
+        raise ValueError("Either name or address must be given!")
     if pybluez:
         explorepy.set_bt_interface('pybluez')
     """Reset the selected explore device (current session will be terminated)."""
@@ -210,12 +207,9 @@
 @click.option("-m", "--module", required=True, type=str, help="Module name to be disabled, options: ORN, ENV, EXG")
 @click.option("--pybluez", is_flag=True, help="Use pybluez as the bluetooth interface")
 def disable_module(address, name, module, pybluez):
-<<<<<<< HEAD
-    if name is None and address is None:
-        raise ValueError("Either name or address must be given!")
-=======
     """Disable a module of Explore device"""
->>>>>>> d7386d90
+    if name is None and address is None:
+        raise ValueError("Either name or address must be given!")
     if pybluez:
         explorepy.set_bt_interface('pybluez')
     explore = explorepy.explore.Explore()
@@ -229,12 +223,9 @@
 @click.option("-m", "--module", required=True, type=str, help="Module name to be enabled, options: ORN, ENV, EXG")
 @click.option("--pybluez", is_flag=True, help="Use pybluez as the bluetooth interface")
 def enable_module(address, name, module, pybluez):
-<<<<<<< HEAD
-    if name is None and address is None:
-        raise ValueError("Either name or address must be given!")
-=======
     """Enable a module of Explore device"""
->>>>>>> d7386d90
+    if name is None and address is None:
+        raise ValueError("Either name or address must be given!")
     if pybluez:
         explorepy.set_bt_interface('pybluez')
     explore = explorepy.explore.Explore()
