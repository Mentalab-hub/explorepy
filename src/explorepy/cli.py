--- conflicted
+++ resolved
@@ -244,54 +244,62 @@
             raise ValueError("The only acceptable values are 250, 500 or 1000.")
 
     @staticmethod
-<<<<<<< HEAD
     def soft_reset():
         explorer = Explore()
         parser = argparse.ArgumentParser(
             description='Terminate the recording session and reset the selected explore device')
-=======
-    def set_channels():
-        explorer = Explore()
-        parser = argparse.ArgumentParser(
-            description='format the memory of selected explore device (yet in alpha state)')
->>>>>>> c7952f00
-
-        parser.add_argument("-a", "--address",
-                            dest="address", type=str, default=None,
-                            help="Explore device's MAC address.")
-
-        parser.add_argument("-n", "--name",
-                            dest="name", type=str, default=None,
-                            help="Name of the device.")
-
-<<<<<<< HEAD
+        
+        parser.add_argument("-a", "--address",
+                            dest="address", type=str, default=None,
+                            help="Explore device's MAC address.")
+
+        parser.add_argument("-n", "--name",
+                            dest="name", type=str, default=None,
+                            help="Name of the device.")
+        
         parser.add_argument("-i", "--deviceID",
                             dest="device_id", type=int, default=0,
                             help="ID of the device.")
-=======
+        
+        if args.name is None:
+            explorer.connect(device_addr=args.address)
+        elif args.address is None:
+            explorer.connect(device_name=args.name)
+            
+        from explorepy import command
+        soft_reset_cmd = command.SoftReset()
+        explorer.change_settings(soft_reset_cmd)
+        
+    @staticmethod
+    def set_channels():
+        explorer = Explore()
+        parser = argparse.ArgumentParser(
+            description='Mask the channels of selected explore device (yet in alpha state)')
+        
+        parser.add_argument("-a", "--address",
+                            dest="address", type=str, default=None,
+                            help="Explore device's MAC address.")
+        
+        parser.add_argument("-n", "--name",
+                            dest="name", type=str, default=None,
+                            help="Name of the device.")
+        
         parser.add_argument("-m", "--channel_mask",
                             dest="channel_mask", type=str, default=None,
                             help="Channel mask, it should be an integer between 1 and 255, the binarry representation will be interpreted as mask.")
->>>>>>> c7952f00
-
-        args = parser.parse_args(sys.argv[2:])
-
-        if args.name is None:
-            explorer.connect(device_addr=args.address)
-        elif args.address is None:
-            explorer.connect(device_name=args.name)
-
+        
+        args = parser.parse_args(sys.argv[2:])
+
+        if args.name is None:
+            explorer.connect(device_addr=args.address)
+        elif args.address is None:
+            explorer.connect(device_name=args.name)
+            
         from explorepy import command
-<<<<<<< HEAD
-        soft_reset_cmd = command.SoftReset()
-        explorer.change_settings(soft_reset_cmd)
-
-=======
         if args.channel_mask is None:
             raise ValueError("Please specify the mask")
         elif 1 <= int(args.channel_mask) <= 255:
             explorer.change_settings(command.SetCh(int(args.channel_mask)))
         else:
             raise ValueError("Acceptable values are integers between 1 to 255.")
->>>>>>> c7952f00
-
+
