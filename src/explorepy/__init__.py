--- conflicted
+++ resolved
@@ -22,11 +22,7 @@
 
 
 __all__ = ["Explore", "Dashboard", "command", "exploresdk", "tools", "log_config"]
-<<<<<<< HEAD
-__version__ = '1.8.1'
-=======
 __version__ = '1.8.2'
->>>>>>> 604da11f
 
 this = sys.modules[__name__]
 this._bt_interface = 'sdk'
