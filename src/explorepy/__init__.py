import logging
import platform
import sys

from . import log_config


# need to import logger before importing other modules to catch logs during initialization
logger = logging.getLogger(__name__)
logger.setLevel(logging.DEBUG)
logger.debug("NEW SESSION ---------------------------------------------")
logger.debug("OS: %s - %s ", platform.platform(), sys.version)
log_config.log_breadcrumb(f"OS: {platform.platform()} - {sys.version}", "info")

from . import (  # noqa ignore E402
    command,
    tools
)
from .explore import Explore  # noqa


__all__ = ["Explore", "command", "exploresdk", "tools", "log_config"]
__version__ = '2.0.0'

this = sys.modules[__name__]
<<<<<<< HEAD
bt_interface_list = ['sdk', 'ble']
this._bt_interface = 'ble'
=======
list_sdk = ['sdk', 'mock', 'pyserial']
if sys.platform == 'darwin':
    this._bt_interface = 'pyserial'
else:
    from . import exploresdk
    this._bt_interface = 'sdk'
>>>>>>> c29453f1

if not sys.version_info >= (3, 6):
    raise EnvironmentError("Explorepy requires python versions 3.6 or newer!")

logger.debug("Explorepy version: %s", __version__)
log_config.set_sentry_tag("explorepy.version", __version__)


def set_bt_interface(bt_interface):
    """Set Explorepy Bluetooth interface type

    Args:
        bt_interface (str): Bluetooth interface type. Options:'sdk'

    """
    if bt_interface not in bt_interface_list:
        raise ValueError(("Invalid Bluetooth interface: " + bt_interface))

    this._bt_interface = bt_interface
    logger.info("BT interface is set to %s", bt_interface)


def get_bt_interface():
    """Get Explorepy Bluetooth interface name

    Returns:
        bt_interface (str): Current Bluetooth interface: 'sdk'
    """
    return this._bt_interface<|MERGE_RESOLUTION|>--- conflicted
+++ resolved
@@ -23,17 +23,9 @@
 __version__ = '2.0.0'
 
 this = sys.modules[__name__]
-<<<<<<< HEAD
-bt_interface_list = ['sdk', 'ble']
+# TODO appropriate library 
+bt_interface_list = ['sdk', 'ble', 'mock', 'pyserial']
 this._bt_interface = 'ble'
-=======
-list_sdk = ['sdk', 'mock', 'pyserial']
-if sys.platform == 'darwin':
-    this._bt_interface = 'pyserial'
-else:
-    from . import exploresdk
-    this._bt_interface = 'sdk'
->>>>>>> c29453f1
 
 if not sys.version_info >= (3, 6):
     raise EnvironmentError("Explorepy requires python versions 3.6 or newer!")
