# -*- coding: utf-8 -*-
"""This module contains all packet classes of Mentalab Explore device"""
import abc
import logging
import struct
from enum import IntEnum

import numpy as np

from explorepy._exceptions import FletcherError


logger = logging.getLogger(__name__)

TIMESTAMP_SCALE = 10000


class PACKET_ID(IntEnum):
    """Packet ID enum"""
    ORN = 13
    ENV = 19
    TS = 27
    DISCONNECT = 111
    INFO = 99
    EEG94 = 144
    EEG98 = 146
    EEG99S = 30
    EEG99 = 62
    EEG94R = 208
    EEG98R = 210
    CMDRCV = 192
    CMDSTAT = 193
    PUSHMARKER = 194
    CALIBINFO = 195
    TRIGGER_OUT = 177  # Trigger-out of Explore device
    TRIGGER_IN = 178   # Trigger-in to Explore device


EXG_UNIT = 1e-6


class Packet:
    """An abstract base class for Explore packet"""
    __metadata__ = abc.ABCMeta

    def __init__(self, timestamp, payload, time_offset=0):
        """Gets the timestamp and payload and initializes the packet object

        Args:
            timestamp (double): Raw timestamp of the packet
            payload (bytearray): A byte array including binary data and fletcher
            time_offset (double): Time offset defined by parser. It will be the timestamp of the first packet when
                                    streaming in realtime. It will be zero while converting a binary file.
        """
        self.timestamp = timestamp / TIMESTAMP_SCALE + time_offset

    @abc.abstractmethod
    def _convert(self, bin_data):
        """Read the binary data and convert it to real values"""

    @abc.abstractmethod
    def _check_fletcher(self, fletcher):
        """Checks if the fletcher is valid"""

    @abc.abstractmethod
    def __str__(self):
        """Print the data/info"""

    @staticmethod
    def int24to32(bin_data):
        """Converts binary data to int32

        Args:
            bin_data (list): list of bytes with the structure of int24

        Returns:
            np.ndarray of int values
        """
        assert len(bin_data) % 3 == 0, "Packet length error!"
        return np.asarray([int.from_bytes(bin_data[x:x + 3],
                                          byteorder='big',
                                          signed=True) for x in range(0, len(bin_data), 3)])


class EEG(Packet):
    """EEG packet class"""
    __metadata__ = abc.ABCMeta

    def __init__(self, timestamp, payload, time_offset=0):
        super().__init__(timestamp, payload, time_offset)
        self.data = None
        self.imp_data = None

    def calculate_impedance(self, imp_calib_info):
        """calculate impedance with the help of impedance calibration info

        Args:
            imp_calib_info (dict): dictionary of impedance calibration info including slope, offset and noise level

        """
        scale = imp_calib_info['slope']
        offset = imp_calib_info['offset']
        self.imp_data = np.round(
            (self.get_ptp() - imp_calib_info['noise_level']) * scale / 1.e6 - offset,
            decimals=0
        )

    def get_data(self, exg_fs=None):
        """get time vector and data

        If exg_fs is given, it returns time vector and data. If exg_fs is not given, it returns the timestamp of the
        packet alongside with the data
        """
        if exg_fs:
            n_sample = self.data.shape[1]
            time_vector = np.linspace(self.timestamp, self.timestamp + (n_sample - 1) / exg_fs, n_sample)
            return time_vector, self.data
        return self.timestamp, self.data

    def get_impedances(self):
        """get electrode impedances"""
        return self.imp_data

    def get_ptp(self):
        """Get peak to peak value"""
        return np.ptp(self.data, axis=1)

    def __str__(self):
        pass

    def _check_fletcher(self, fletcher):
        pass

    def _convert(self, bin_data):
        pass


class EEG94(EEG):
    """EEG packet for 4 channel device"""
    def __init__(self, timestamp, payload, time_offset=0):
        super().__init__(timestamp, payload, time_offset)
        self._convert(payload[:-4])
        self._check_fletcher(payload[-4:])

    def _convert(self, bin_data):
        data = Packet.int24to32(bin_data)
        n_chan = -1
        v_ref = 2.4
        n_packet = 33
        data = data.reshape((n_packet, n_chan)).astype(np.float).T
        gain = EXG_UNIT * ((2 ** 23) - 1) * 6.
        self.data = np.round(data[1:, :] * v_ref / gain, 2)
        self.data_status = data[0, :]

    def _check_fletcher(self, fletcher):
        if not fletcher == b'\xaf\xbe\xad\xde':
            raise FletcherError('Fletcher value is incorrect!')

    def __str__(self):
        return "EEG: " + str(self.data[:, -1]) + "\tEEG STATUS: " + str(self.data_status[-1])


class EEG98(EEG):
    """EEG packet for 8 channel device"""
    def __init__(self, timestamp, payload, time_offset=0):
        super().__init__(timestamp, payload, time_offset)
        self._convert(payload[:-4])
        self._check_fletcher(payload[-4:])

    def _convert(self, bin_data):
        data = Packet.int24to32(bin_data)
        n_chan = -1
        v_ref = 4.0
        n_packet = 16
        data = data.reshape((n_packet, n_chan)).astype(np.float).T
        gain = EXG_UNIT * ((2 ** 23) - 1) * 6.
        self.data = np.round(data[1:, :] * v_ref / gain, 2)
        self.status = (hex(bin_data[0]), hex(bin_data[1]), hex(bin_data[2]))

    def _check_fletcher(self, fletcher):
        if not fletcher == b'\xaf\xbe\xad\xde':
            raise FletcherError('Fletcher value is incorrect!')

    def __str__(self):
        return "EEG: " + str(self.data[:, -1]) + "\tEEG STATUS: " + str(self.status)


<<<<<<< HEAD
class EEG32(EEG):
    """EEG packet for 32 channel device"""

    def __init__(self, timestamp, payload, time_offset=0):
        super().__init__(timestamp, payload, time_offset)
        self._convert(payload[:-4])
        self._check_fletcher(payload[-4:])

    def _convert(self, bin_data):
        data = Packet.int24to32(bin_data)
        n_chan = -1
        v_ref = 4.0
        # v_ref = 2.4
        """
        Explanation for calculation of n_packet variable:
        Actual data length(ADL) = max size 545 - 12 miscellaneous bytes(pid + count + timestamp + fletcher)
        One BT packet will hold multiple samples from sensors
        ADL in integer = actual data length / 24
        n_packet = ADL in integer / number of channels of explore device
        """
        # n_packet will be 5 in the future
        n_packet = 4
        data = data.reshape((n_packet, n_chan)).astype(np.float).T
        gain = EXG_UNIT * ((2 ** 23) - 1) * 6.
        self.data = np.round(data[1:, :] * v_ref / gain, 2)
        self.data[25] = 0
        # status bits will change in future releases as we need to use 4 bytes for 32 channel status
        self.status = (hex(bin_data[0]), hex(bin_data[1]), hex(bin_data[2]))

    def _check_fletcher(self, fletcher):
        if not fletcher == b'\xaf\xbe\xad\xde':
            raise FletcherError('Fletcher value is incorrect!')

    def __str__(self):
        return "EEG: " + str(self.data[:, -1]) + "\tEEG STATUS: " + str(self.status)


=======
>>>>>>> 35c288e8
class EEG99s(EEG):
    """EEG packet for 8 channel device"""
    def __init__(self, timestamp, payload, time_offset=0):
        super().__init__(timestamp, payload, time_offset)
        self._convert(payload[:-4])
        self._check_fletcher(payload[-4:])

    def _convert(self, bin_data):
        data = Packet.int24to32(bin_data)
        n_chan = -1
        v_ref = 4.5
        n_packet = 16
        data = data.reshape((n_packet, n_chan)).astype(np.float).T
        gain = EXG_UNIT * ((2 ** 23) - 1) * 6.
        self.data = np.round(data * v_ref / gain, 2)
        self.status = data[0, :]

    def _check_fletcher(self, fletcher):
        if not fletcher == b'\xaf\xbe\xad\xde':
            raise FletcherError('Fletcher value is incorrect!')

    def __str__(self):
        return "EEG: " + str(self.data[:, -1]) + "\tEEG STATUS: " + str(self.status)


class EEG99(EEG):
    """EEG packet for 8 channel device"""
    def __init__(self, timestamp, payload, time_offset=0):
        super().__init__(timestamp, payload, time_offset)
        self._convert(payload[:-4])
        self._check_fletcher(payload[-4:])

    def _convert(self, bin_data):
        data = Packet.int24to32(bin_data)
        n_chan = -1
        v_ref = 4.5
        n_packet = 16
        data = data.reshape((n_packet, n_chan)).astype(np.float).T
        gain = EXG_UNIT * ((2 ** 23) - 1) * 6.
        self.data = np.round(data * v_ref / gain, 2)

    def _check_fletcher(self, fletcher):
        if not fletcher == b'\xaf\xbe\xad\xde':
            raise FletcherError('Fletcher value is incorrect!')

    def __str__(self):
        return "EEG: " + str(self.data[:, -1])


class Orientation(Packet):
    """Orientation data packet"""
    def __init__(self, timestamp, payload, time_offset=0):
        super().__init__(timestamp, payload, time_offset)
        self._convert(payload[:-4])
        self._check_fletcher(payload[-4:])
        self.theta = None
        self.rot_axis = None

    def _convert(self, bin_data):
        data = np.copy(np.frombuffer(bin_data, dtype=np.dtype(np.int16).newbyteorder('<'))).astype(np.float)
        self.acc = 0.061 * data[0:3]  # Unit [mg/LSB]
        self.gyro = 8.750 * data[3:6]  # Unit [mdps/LSB]
        self.mag = 1.52 * np.multiply(data[6:], np.array([-1, 1, 1]))  # Unit [mgauss/LSB]
        self.theta = None
        self.rot_axis = None

    def _check_fletcher(self, fletcher):
        if not fletcher == b'\xaf\xbe\xad\xde':
            raise FletcherError('Fletcher value is incorrect!')

    def __str__(self):
        return "Acc: " + str(self.acc) + "\tGyro: " + str(self.gyro) + "\tMag: " + str(self.mag)

    def get_data(self, srate=None):
        """Get orientation timestamp and data"""
        return [self.timestamp], self.acc.tolist() + self.gyro.tolist() + self.mag.tolist()

    def compute_angle(self, matrix=None):
        """Compute physical angle"""
        trace = matrix[0][0] + matrix[1][1] + matrix[2][2]
        theta = np.arccos((trace - 1) / 2) * 57.2958
        nx = matrix[2][1] - matrix[1][2]
        ny = matrix[0][2] - matrix[2][0]
        nz = matrix[1][0] - matrix[0][1]
        rot_axis = 1 / np.sqrt((3 - trace) * (1 + trace)) * np.array([nx, ny, nz])
        self.theta = theta
        self.rot_axis = rot_axis
        return [theta, rot_axis]


class Environment(Packet):
    """Environment data packet"""
    def __init__(self, timestamp, payload, time_offset=0):
        super().__init__(timestamp, payload, time_offset)
        self._convert(payload[:-4])
        self._check_fletcher(payload[-4:])

    def _convert(self, bin_data):
        self.temperature = bin_data[0]
        self.light = (1000 / 4095) * np.frombuffer(bin_data[1:3],
                                                   dtype=np.dtype(np.uint16).newbyteorder('<'))  # Unit Lux
        self.battery = (16.8 / 6.8) * (1.8 / 2457) * np.frombuffer(bin_data[3:5],
                                                                   dtype=np.dtype(np.uint16).newbyteorder(
                                                                       '<'))  # Unit Volt
        self.battery_percentage = self._volt_to_percent(self.battery)

    def _check_fletcher(self, fletcher):
        if not fletcher == b'\xaf\xbe\xad\xde':
            raise FletcherError('Fletcher value is incorrect!')

    def __str__(self):
        return "Temperature: " + str(self.temperature) + "\tLight: " + str(self.light) + "\tBattery: " + str(
            self.battery)

    def get_data(self):
        """Get environment data"""
        return {'battery': [self.battery_percentage],
                'temperature': [self.temperature],
                'light': [self.light]}

    @staticmethod
    def _volt_to_percent(voltage):
        if voltage < 3.1:
            percentage = 1
        elif voltage < 3.5:
            percentage = 1 + (voltage - 3.1) / .4 * 10
        elif voltage < 3.8:
            percentage = 10 + (voltage - 3.5) / .3 * 40
        elif voltage < 3.9:
            percentage = 40 + (voltage - 3.8) / .1 * 20
        elif voltage < 4.:
            percentage = 60 + (voltage - 3.9) / .1 * 15
        elif voltage < 4.1:
            percentage = 75 + (voltage - 4.) / .1 * 15
        elif voltage < 4.2:
            percentage = 90 + (voltage - 4.1) / .1 * 10
        elif voltage > 4.2:
            percentage = 100

        percentage = int(percentage)
        return percentage


class TimeStamp(Packet):
    """Time stamp data packet"""
    def __init__(self, timestamp, payload, time_offset=0):
        super().__init__(timestamp, payload, time_offset)
        self._convert(payload[:-4])
        self._check_fletcher(payload[-4:])
        self.raw_data = None

    def _convert(self, bin_data):
        self.host_timestamp = np.frombuffer(bin_data, dtype=np.dtype(np.uint64).newbyteorder('<'))

    def _check_fletcher(self, fletcher):
        if not fletcher == b'\xff\xff\xff\xff':
            raise FletcherError('Fletcher value is incorrect!')

    def __str__(self):
        return "Host timestamp: " + str(self.host_timestamp)


class EventMarker(Packet):
    """Abstract class for event markers"""
    __metadata__ = abc.ABCMeta

    def __init__(self, timestamp, payload, time_offset=0):
        super().__init__(timestamp, payload, time_offset)
        self.code = None
        self._label_prefix = None

    @abc.abstractmethod
    def _convert(self, bin_data):
        pass

    def _check_fletcher(self, fletcher):
        if not fletcher == b'\xaf\xbe\xad\xde':
            raise FletcherError('Fletcher value is incorrect!')

    def get_data(self, srate=None):
        """Get marker data
        Args:
            srate: NOT USED. Only for compatibility purpose"""
        return [self.timestamp], [self._label_prefix + str(self.code)]

    def __str__(self):
        return f"{self.__class__.__name__}, Timestamp: {self.timestamp}, Code: {self.code}"


class PushButtonMarker(EventMarker):
    """Push Button Marker packet"""
    def __init__(self, timestamp, payload, time_offset=0):
        super().__init__(timestamp, payload, time_offset)
        self._convert(payload[:-4])
        self._check_fletcher(payload[-4:])
        self._label_prefix = 'pb_'

    def _convert(self, bin_data):
        self.code = np.frombuffer(bin_data, dtype=np.dtype(np.uint16).newbyteorder('<'))[0]


class SoftwareMarker(EventMarker):
    """Software marker packet"""
    def __init__(self, timestamp, payload, time_offset=0):
        super().__init__(timestamp, payload, time_offset)
        self._convert(payload[:-4])
        self._check_fletcher(payload[-4:])
        self._label_prefix = 'sw_'

    def _convert(self, bin_data):
        self.code = np.frombuffer(bin_data, dtype=np.dtype(np.uint16).newbyteorder('<'))[0]

    @staticmethod
    def create(local_time, code):
        """ Create a software marker

        Args:
            local_time (double): Local time from LSL
            code (int): Event marker code

        Returns:
            SoftwareMarker
        """
        return SoftwareMarker(local_time * TIMESTAMP_SCALE,
                              payload=bytearray(struct.pack('<H', code) + b'\xaf\xbe\xad\xde')
                              )


class TriggerIn(EventMarker):
    """Trigger in packet"""
    def __init__(self, timestamp, payload, time_offset=0):
        super(TriggerIn, self).__init__(timestamp, payload, time_offset)
        self._time_offset = time_offset
        self._convert(payload[:-4])
        self._check_fletcher(payload[-4:])
        self._label_prefix = 'in_'

    def _convert(self, bin_data):
        precise_ts = np.asscalar(np.frombuffer(bin_data,
                                               dtype=np.dtype(np.uint32).newbyteorder('<'),
                                               count=1,
                                               offset=0))
        self.timestamp = precise_ts / TIMESTAMP_SCALE + self._time_offset
        code = np.asscalar(np.frombuffer(bin_data, dtype=np.dtype(np.uint16).newbyteorder('<'), count=1, offset=4))
        self.code = code
        mac_address = hex(int(np.frombuffer(bin_data, dtype=np.dtype(np.uint16).newbyteorder('<'), count=1, offset=6)))
        self.mac_address = mac_address


class TriggerOut(EventMarker):
    """Trigger-out packet"""
    def __init__(self, timestamp, payload, time_offset=0):
        super(TriggerOut, self).__init__(timestamp, payload, time_offset)
        self._time_offset = time_offset
        self._convert(payload[:-4])
        self._check_fletcher(payload[-4:])
        self._label_prefix = 'out_'

    def _convert(self, bin_data):
        precise_ts = np.asscalar(np.frombuffer(bin_data,
                                               dtype=np.dtype(np.uint32).newbyteorder('<'),
                                               count=1,
                                               offset=0))

        self.timestamp = precise_ts / TIMESTAMP_SCALE + self._time_offset
        code = np.asscalar(np.frombuffer(bin_data, dtype=np.dtype(np.uint16).newbyteorder('<'), count=1, offset=4))
        """
        if label == 240:
            label = "Sync"
        if label == 15:
            label = "ADS_Start"
        """
        self.code = code
        mac_address = hex(int(np.frombuffer(bin_data, dtype=np.dtype(np.uint16).newbyteorder('<'), count=1, offset=6)))
        self.mac_address = mac_address


class Disconnect(Packet):
    """Disconnect packet"""
    def __init__(self, timestamp, payload, time_offset=0):
        super().__init__(timestamp, payload, time_offset)
        self._check_fletcher(payload)

    def _convert(self, bin_data):
        """Disconnect packet has no data"""

    def _check_fletcher(self, fletcher):
        if not fletcher == b'\xaf\xbe\xad\xde':
            raise FletcherError('Fletcher value is incorrect!')

    def __str__(self):
        return "Device has been disconnected!"


class DeviceInfo(Packet):
    """Device information packet"""
    def __init__(self, timestamp, payload, time_offset=0):
        super(DeviceInfo, self).__init__(timestamp, payload, time_offset)
        self._convert(payload[:-4])
        self._check_fletcher(payload[-4:])

    def _convert(self, bin_data):
        fw_num = np.frombuffer(bin_data, dtype=np.dtype(np.uint16).newbyteorder('<'), count=1, offset=0)
        self.firmware_version = '.'.join([char for char in str(fw_num)[1:-1]])
        self.sampling_rate = 16000 / (2 ** bin_data[2])
        self.adc_mask = [int(bit) for bit in format(bin_data[3], '#010b')[2:]]

    def _check_fletcher(self, fletcher):
        if not fletcher == b'\xaf\xbe\xad\xde':
            raise FletcherError('Fletcher value is incorrect!')

    def get_info(self):
        """Get device information as a dictionary"""
        return dict(firmware_version=self.firmware_version,
                    adc_mask=self.adc_mask,
                    sampling_rate=self.sampling_rate)

    def __str__(self):
        return "Firmware version: " + self.firmware_version + " - sampling rate: " + str(self.sampling_rate)\
               + " Hz" + " - ADC mask: " + str(self.adc_mask)

    def get_data(self):
        """Get firmware version"""
        return {'firmware_version': [self.firmware_version]}


class CommandRCV(Packet):
    """Command Status packet"""
    def __init__(self, timestamp, payload, time_offset=0):
        super(CommandRCV, self).__init__(timestamp, payload, time_offset)
        self._convert(payload[:-4])
        self._check_fletcher(payload[-4:])

    def _convert(self, bin_data):
        self.opcode = bin_data[0]

    def _check_fletcher(self, fletcher):
        if not fletcher == b'\xaf\xbe\xad\xde':
            raise FletcherError('Fletcher value is incorrect!')

    def __str__(self):
        return "an acknowledge message for command with this opcode has been received: " + str(self.opcode)


class CommandStatus(Packet):
    """Command Status packet"""
    def __init__(self, timestamp, payload, time_offset=0):
        super(CommandStatus, self).__init__(timestamp, payload, time_offset)
        self._convert(payload[:-4])
        self._check_fletcher(payload[-4:])

    def _convert(self, bin_data):
        self.opcode = bin_data[0]
        self.status = bin_data[5]

    def _check_fletcher(self, fletcher):
        if not fletcher == b'\xaf\xbe\xad\xde':
            raise FletcherError('Fletcher value is incorrect!')

    def __str__(self):
        return "Command status: " + str(self.status) + "\tfor command with opcode: " + str(self.opcode)


class CalibrationInfo(Packet):
    """Calibration Info packet"""
    def __init__(self, timestamp, payload, time_offset=0):
        super(CalibrationInfo, self).__init__(timestamp, payload, time_offset)
        self._convert(payload[:-4])
        self._check_fletcher(payload[-4:])

    def _convert(self, bin_data):
        slope = np.frombuffer(bin_data, dtype=np.dtype(np.uint16).newbyteorder('<'), count=1, offset=0)
        self.slope = slope * 10.0
        offset = np.frombuffer(bin_data, dtype=np.dtype(np.uint16).newbyteorder('<'), count=1, offset=2)
        self.offset = offset * 0.01

    def get_info(self):
        """Get calibration info"""
        return {'slope': self.slope,
                'offset': self.offset}

    def _check_fletcher(self, fletcher):
        if not fletcher == b'\xaf\xbe\xad\xde':
            raise FletcherError('Fletcher value is incorrect!')

    def __str__(self):
        return "calibration info: slope = " + str(self.slope) + "\toffset = " + str(self.offset)


PACKET_CLASS_DICT = {
    PACKET_ID.ORN: Orientation,
    PACKET_ID.ENV: Environment,
    PACKET_ID.TS: TimeStamp,
    PACKET_ID.DISCONNECT: Disconnect,
    PACKET_ID.INFO: DeviceInfo,
    PACKET_ID.EEG94: EEG94,
    PACKET_ID.EEG98: EEG98,
    PACKET_ID.EEG99S: EEG99s,
    PACKET_ID.EEG99: EEG99s,
    PACKET_ID.EEG94R: EEG94,
    PACKET_ID.EEG98R: EEG98,
    PACKET_ID.CMDRCV: CommandRCV,
    PACKET_ID.CMDSTAT: CommandStatus,
    PACKET_ID.CALIBINFO: CalibrationInfo,
    PACKET_ID.PUSHMARKER: PushButtonMarker,
    PACKET_ID.TRIGGER_IN: TriggerIn,
    PACKET_ID.TRIGGER_OUT: TriggerOut
}<|MERGE_RESOLUTION|>--- conflicted
+++ resolved
@@ -184,8 +184,6 @@
     def __str__(self):
         return "EEG: " + str(self.data[:, -1]) + "\tEEG STATUS: " + str(self.status)
 
-
-<<<<<<< HEAD
 class EEG32(EEG):
     """EEG packet for 32 channel device"""
 
@@ -222,9 +220,6 @@
     def __str__(self):
         return "EEG: " + str(self.data[:, -1]) + "\tEEG STATUS: " + str(self.status)
 
-
-=======
->>>>>>> 35c288e8
 class EEG99s(EEG):
     """EEG packet for 8 channel device"""
     def __init__(self, timestamp, payload, time_offset=0):
