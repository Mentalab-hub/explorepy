import numpy as np
import abc
import struct


class Packet:
    """An abstract base class for Explore packet"""
    __metadata__ = abc.ABCMeta

    def __init__(self, timestamp, payload):
        """
        Should get the packet id and the remaining packet bytes and convert it to the
        Args:
            payload (bytearray): a byte array including binary data and fletcher
        """
        self.timestamp = timestamp

    @abc.abstractmethod
    def __str__(self):
        pass

    @abc.abstractmethod
    def _convert(self, bin_data):
        """Read the binary data and convert it to real values"""
        pass

    @abc.abstractmethod
    def _check_fletcher(self, fletcher):
        """Checks if the fletcher is valid"""
        pass

    @abc.abstractmethod
    def __str__(self):
        """Print the data/info"""
        pass

    @staticmethod
    def int24to32(bin_data):
        r"""
        converts binary data to int32

        Args:
            bin_data (list): list of bytes with the structure of int24

        Returns:
            np.ndarray of int values
        """
        assert len(bin_data) % 3 == 0, "Packet length error!"
        return np.asarray([int.from_bytes(bin_data[x:x + 3],
                                          byteorder='little',
                                          signed=True) for x in range(0, len(bin_data), 3)])


class EEG(Packet):
    def __init__(self, timestamp, payload):
        super().__init__(timestamp, payload)

    @abc.abstractmethod
    def write_to_csv(self, csv_writer):
        r"""
        Write EEG data to csv file

        Args:
            csv_writer(csv_writer): csv writer object

        """
        pass


class EEG94(EEG):
    """EEG packet for 4 channel device"""
    def __init__(self, timestamp, payload):
        super().__init__(timestamp, payload)
        self._convert(payload[:-4])
        self._check_fletcher(payload[-4:])

    def _convert(self, bin_data):
        data = Packet.int24to32(bin_data)
        n_chan = 5
        v_ref = 2.4
        n_packet = 33
        data = data.reshape((n_packet, n_chan)).astype(np.float).T
        self.data = data[1:, :] * v_ref / ((2 ** 23) - 1) * 6. / 32.
        self.dataStatus = data[0, :]

    def _check_fletcher(self, fletcher):
        assert fletcher == b'\xaf\xbe\xad\xde', "Fletcher error!"

    def __str__(self):
        return "EEG: " + str(self.data[:, -1])

    def write_to_csv(self, csv_writer):
        tmpstmp = np.zeros([self.data.shape[1], 1])
        tmpstmp[:,:] = self.timestamp
        csv_writer.writerows(np.concatenate((tmpstmp, self.data.T), axis=1).tolist())

    def push_to_lsl(self, outlet):
        outlet.push_sample(self.data[:, -1].tolist())


class EEG98(EEG):
    """EEG packet for 8 channel device"""
    def __init__(self, timestamp, payload):
        super().__init__(timestamp, payload)
        self._convert(payload[:-4])
        self._check_fletcher(payload[-4:])

    def _convert(self, bin_data):
        data = Packet.int24to32(bin_data)
        n_chan = 9
        v_ref = 2.4
        n_packet = -1
        data = data.reshape((n_packet, n_chan)).astype(np.float).T
        self.data = data[1:, :] * v_ref / ((2 ** 23) - 1) * 6. / 32.
        self.status = data[0, :]

    def _check_fletcher(self, fletcher):
        assert fletcher == b'\xaf\xbe\xad\xde', "Fletcher error!"

    def __str__(self):
        return "EEG: " + str(self.data[:, -1])

    def write_to_csv(self, csv_writer):
        tmpstmp = np.zeros([self.data.shape[1], 1])
        tmpstmp[:,:] = self.timestamp
        csv_writer.writerows(np.concatenate((tmpstmp, self.data.T), axis=1).tolist())

    def push_to_lsl(self, outlet):
        outlet.push_sample(self.data[:, -1].tolist())


class EEG99s(EEG):
    """EEG packet for 8 channel device"""
    def __init__(self, timestamp, payload):
        super().__init__(timestamp, payload)
        self._convert(payload[:-4])
        self._check_fletcher(payload[-4:])

    def _convert(self, bin_data):
        data = Packet.int24to32(bin_data)
        n_chan = 9
        v_ref = 4.5
        n_packet = -1
        data = data.reshape((n_packet, n_chan)).astype(np.float).T
        self.data = data[1:, :] * v_ref / ((2 ** 23) - 1) * 6. / 32.
        self.status = data[0, :]

    def _check_fletcher(self, fletcher):
        assert fletcher == b'\xaf\xbe\xad\xde', "Fletcher error!"

    def __str__(self):
        return "EEG: " + str(self.data[:, -1])

    def write_to_csv(self, csv_writer):
        tmpstmp = np.zeros([self.data.shape[1], 1])
        tmpstmp[:,:] = self.timestamp
        csv_writer.writerows(np.concatenate((tmpstmp, self.data.T), axis=1).tolist())

    def push_to_lsl(self, outlet):
<<<<<<< HEAD
        for sample in self.data.T:
            outlet.push_sample(sample.tolist())
=======
        outlet.push_sample(self.data[:, -1].tolist())
>>>>>>> 978ea3e8


class EEG99(EEG):
    """EEG packet for 8 channel device"""
    def __init__(self, timestamp, payload):
        super().__init__(timestamp, payload)
        self._convert(payload[:-4])
        self._check_fletcher(payload[-4:])

    def _convert(self, bin_data):
        data = Packet.int24to32(bin_data)
        n_chan = 8
        v_ref = 4.5
        n_packet = -1
        data = data.reshape((n_packet, n_chan)).astype(np.float).T
        self.data = data * v_ref / ((2 ** 23) - 1) * 6. / 32.

    def _check_fletcher(self, fletcher):
        assert fletcher == b'\xaf\xbe\xad\xde', "Fletcher error!"

    def __str__(self):
        return "EEG: " + str(self.data[:, -1])

    def write_to_csv(self, csv_writer):
        tmpstmp = np.zeros([self.data.shape[1], 1])
        tmpstmp[:,:] = self.timestamp
        csv_writer.writerows(np.concatenate((tmpstmp, self.data.T), axis = 1).tolist())

    def push_to_lsl(self, outlet):
        outlet.push_sample(self.data.T.tolist())


class Orientation(Packet):
    """Orientation data packet"""
    def __init__(self, timestamp, payload):
        super().__init__(timestamp, payload)
        self._convert(payload[:-4])
        self._check_fletcher(payload[-4:])

    def _convert(self, bin_data):
        data = np.copy(np.frombuffer(bin_data, dtype=np.dtype(np.int16).newbyteorder('<'))).astype(np.float)
        self.acc = 0.061 * data[0:3]  # Unit [mg/LSB]
        self.gyro = 8.750 * data[3:6]  # Unit [mdps/LSB]
        self.mag = 1.52 * data[6:]  # Unit [mgauss/LSB]

    def _check_fletcher(self, fletcher):
        assert fletcher == b'\xaf\xbe\xad\xde', "Fletcher error!"

    def __str__(self):
        return "Acc: " + str(self.acc) + "\tGyro: " + str(self.gyro) + "\tMag: " + str(self.mag)

    def write_to_csv(self, csv_writer):
        csv_writer.writerow([self.timestamp] + self.acc.tolist() + self.gyro.tolist() + self.mag.tolist())

    def push_to_lsl(self, outlet):
        outlet.push_sample(self.acc.tolist() + self.gyro.tolist() + self.mag.tolist())



class Environment(Packet):
    """Environment data packet"""
    def __init__(self, timestamp, payload):
        super().__init__(timestamp, payload)
        self._convert(payload[:-4])
        self._check_fletcher(payload[-4:])

    def _convert(self, bin_data):
        self.temperature = bin_data[0]
        self.light = (1000 / 4095) * np.frombuffer(bin_data[1:3], dtype=np.dtype(np.uint16).newbyteorder('<'))  # Unit Lux
        self.battery = (16.8 / 6.8) * (1.8 / 2457) * np.frombuffer(bin_data[3:5], dtype=np.dtype(np.uint16).newbyteorder('<'))  # Unit Volt

    def _check_fletcher(self, fletcher):
        assert fletcher == b'\xaf\xbe\xad\xde', "Fletcher error!"

    def __str__(self):
        return "Temperature: " + str(self.temperature) + "\tLight: " + str(self.light) + "\tBattery: " + str(self.battery)


class TimeStamp(Packet):
    """Time stamp data packet"""
    def __init__(self, timestamp, payload):
        super().__init__(timestamp, payload)
        self._convert(payload[:-4])
        self._check_fletcher(payload[-4:])

    def _convert(self, bin_data):
        self.hostTimeStamp = np.frombuffer(bin_data, dtype=np.dtype(np.uint64).newbyteorder('<'))

    def _check_fletcher(self, fletcher):
        assert fletcher == b'\xff\xff\xff\xff', "Fletcher error!"

    def __str__(self):
        return "Host timestamp: " + str(self.hostTimeStamp)


class Disconnect(Packet):
    """Disconnect packet"""
    def __init__(self, timestamp, payload):
        super().__init__(timestamp, payload)
        self._check_fletcher(payload)

    def _convert(self, bin_data):
        """Disconnect packet has no data"""
        pass

    def _check_fletcher(self, fletcher):
        assert fletcher == b'\xaf\xbe\xad\xde', "Fletcher error!"

    def __str__(self):
        return "Device has been disconnected!"


class DeviceInfo(Packet):
    """Device information packet"""
    def __init__(self, timestamp, payload):
        super(DeviceInfo, self).__init__(timestamp, payload)
        self._convert(payload[:-4])
        self._check_fletcher(payload[-4:])

    def _convert(self, bin_data):
        self.firmware_version = np.frombuffer(bin_data, dtype=np.dtype(np.uint32).newbyteorder('<'))

    def _check_fletcher(self, fletcher):
        assert fletcher == b'\xaf\xbe\xad\xde', "Fletcher error!"

    def __str__(self):
        return "Firmware version: " + str(self.firmware_version)


class Reconnect(Packet):
    """Reconnect Packet"""

    def __init__(self, timestamp, payload):
        super().__init__(timestamp, payload)
        self._convert(payload[:-4])
        self._check_fletcher(payload[-4:])

    def _convert(self, bin_data):
        """Reconnect packet has no data"""
        pass

    def _check_fletcher(self, fletcher):
        """"skip fletcher, might be corrupted?"""
        #assert fletcher == b'\xce\xff\xda\xfe', "Fletcher error!"
        pass

    def __str__(self):
        return "Reconnect starting soon!"<|MERGE_RESOLUTION|>--- conflicted
+++ resolved
@@ -66,6 +66,10 @@
         """
         pass
 
+    def push_to_lsl(self, outlet):
+        for sample in self.data.T:
+            outlet.push_sample(sample.tolist())
+
 
 class EEG94(EEG):
     """EEG packet for 4 channel device"""
@@ -94,9 +98,6 @@
         tmpstmp[:,:] = self.timestamp
         csv_writer.writerows(np.concatenate((tmpstmp, self.data.T), axis=1).tolist())
 
-    def push_to_lsl(self, outlet):
-        outlet.push_sample(self.data[:, -1].tolist())
-
 
 class EEG98(EEG):
     """EEG packet for 8 channel device"""
@@ -125,9 +126,6 @@
         tmpstmp[:,:] = self.timestamp
         csv_writer.writerows(np.concatenate((tmpstmp, self.data.T), axis=1).tolist())
 
-    def push_to_lsl(self, outlet):
-        outlet.push_sample(self.data[:, -1].tolist())
-
 
 class EEG99s(EEG):
     """EEG packet for 8 channel device"""
@@ -156,14 +154,6 @@
         tmpstmp[:,:] = self.timestamp
         csv_writer.writerows(np.concatenate((tmpstmp, self.data.T), axis=1).tolist())
 
-    def push_to_lsl(self, outlet):
-<<<<<<< HEAD
-        for sample in self.data.T:
-            outlet.push_sample(sample.tolist())
-=======
-        outlet.push_sample(self.data[:, -1].tolist())
->>>>>>> 978ea3e8
-
 
 class EEG99(EEG):
     """EEG packet for 8 channel device"""
@@ -190,9 +180,6 @@
         tmpstmp = np.zeros([self.data.shape[1], 1])
         tmpstmp[:,:] = self.timestamp
         csv_writer.writerows(np.concatenate((tmpstmp, self.data.T), axis = 1).tolist())
-
-    def push_to_lsl(self, outlet):
-        outlet.push_sample(self.data.T.tolist())
 
 
 class Orientation(Packet):
@@ -221,7 +208,6 @@
         outlet.push_sample(self.acc.tolist() + self.gyro.tolist() + self.mag.tolist())
 
 
-
 class Environment(Packet):
     """Environment data packet"""
     def __init__(self, timestamp, payload):
@@ -289,25 +275,4 @@
         assert fletcher == b'\xaf\xbe\xad\xde', "Fletcher error!"
 
     def __str__(self):
-        return "Firmware version: " + str(self.firmware_version)
-
-
-class Reconnect(Packet):
-    """Reconnect Packet"""
-
-    def __init__(self, timestamp, payload):
-        super().__init__(timestamp, payload)
-        self._convert(payload[:-4])
-        self._check_fletcher(payload[-4:])
-
-    def _convert(self, bin_data):
-        """Reconnect packet has no data"""
-        pass
-
-    def _check_fletcher(self, fletcher):
-        """"skip fletcher, might be corrupted?"""
-        #assert fletcher == b'\xce\xff\xda\xfe', "Fletcher error!"
-        pass
-
-    def __str__(self):
-        return "Reconnect starting soon!"+        return "Firmware version: " + str(self.firmware_version)