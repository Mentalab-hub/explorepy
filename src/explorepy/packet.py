--- conflicted
+++ resolved
@@ -3,12 +3,6 @@
 import abc
 import logging
 from enum import IntEnum
-<<<<<<< HEAD
-
-import numpy as np
-=======
-import logging
->>>>>>> 46661091
 
 import numpy as np
 
@@ -262,21 +256,12 @@
 
     def compute_angle(self, matrix=None):
         """Compute physical angle"""
-<<<<<<< HEAD
         trace = matrix[0][0] + matrix[1][1] + matrix[2][2]
         theta = np.arccos((trace - 1) / 2) * 57.2958
         nx = matrix[2][1] - matrix[1][2]
         ny = matrix[0][2] - matrix[2][0]
         nz = matrix[1][0] - matrix[0][1]
         rot_axis = 1 / np.sqrt((3 - trace) * (1 + trace)) * np.array([nx, ny, nz])
-=======
-        trace = matrix[0][0]+matrix[1][1]+matrix[2][2]
-        theta = np.arccos((trace-1)/2)*57.2958
-        n_x = matrix[2][1] - matrix[1][2]
-        n_y = matrix[0][2] - matrix[2][0]
-        n_z = matrix[1][0] - matrix[0][1]
-        rot_axis = 1/np.sqrt((3-trace)*(1+trace))*np.array([n_x, n_y, n_z])
->>>>>>> 46661091
         self.theta = theta
         self.rot_axis = rot_axis
         return [theta, rot_axis]
