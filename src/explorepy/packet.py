--- conflicted
+++ resolved
@@ -123,7 +123,6 @@
             outlet.push_sample(sample.tolist())
 
     def calculate_impedance(self, imp_calib_info):
-<<<<<<< HEAD
         """
         calculate impedance with the help of impedance calibration info
 
@@ -133,15 +132,8 @@
         """
         mag = np.ptp(self.data, axis=1)
         self.imp_data = np.round(
-            (mag - imp_calib_info['noise_level']) * imp_calib_info['slope'] - imp_calib_info['offset'], decimals=1)
+            (mag - imp_calib_info['noise_level']) * imp_calib_info['slope'] - imp_calib_info['offset'], decimals=0)
         print("imp:\t", self.imp_data)
-=======
-        # mag = np.linalg.norm(self.data, axis=1, ord=2)
-        mag = np.ptp(self.data, axis=1)
-        print("mag: ", mag)
-        self.imp_data = np.round(mag * imp_calib_info['slope'] - imp_calib_info['offset'], decimals=0)
-        print("imp: ", self.imp_data)
->>>>>>> c354aa05
 
     def push_to_dashboard(self, dashboard):
         n_sample = self.data.shape[1]
@@ -505,12 +497,7 @@
 
     def _convert(self, bin_data):
         slope = np.frombuffer(bin_data, dtype=np.dtype(np.uint16).newbyteorder('<'), count=1, offset=0)
-<<<<<<< HEAD
         self.slope = slope * 10.0
-=======
-        self.slope = slope*100.0
->>>>>>> c354aa05
-
         offset = np.frombuffer(bin_data, dtype=np.dtype(np.uint16).newbyteorder('<'), count=1, offset=2)
         self.offset = offset * 0.001
 
@@ -536,8 +523,5 @@
     PACKET_ID.CMDRCV: CommandRCV,
     PACKET_ID.CMDSTAT: CommandStatus,
     PACKET_ID.CALIBINFO: CalibrationInfo,
-<<<<<<< HEAD
     PACKET_ID.MARKER: MarkerEvent
-=======
->>>>>>> c354aa05
-}
+
