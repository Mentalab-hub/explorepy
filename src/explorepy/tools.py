# -*- coding: utf-8 -*-
"""Some useful tools such as file recorder, heart rate estimation, etc. used in explorepy"""
import configparser
import copy
import csv
import datetime
import logging
import os.path
import socket
from collections import namedtuple
from contextlib import closing
from threading import Lock

import numpy as np
import pyedflib
from appdirs import (
    user_cache_dir,
    user_config_dir
)
from mne import (
    export,
    io
)
from pylsl import (
    StreamInfo,
    StreamOutlet,
    local_clock
)
from scipy import signal

import explorepy
from explorepy.filters import ExGFilter


logger = logging.getLogger(__name__)
lock = Lock()

MAX_CHANNELS = 32
EXG_CHANNELS = [f"ch{i}" for i in range(1, MAX_CHANNELS + 1)]
EXG_UNITS = ['uV' for ch in EXG_CHANNELS]
EXG_MAX_LIM = 400000
EXG_MIN_LIM = -400000
ORN_CHANNELS = ['ax', 'ay', 'az', 'gx', 'gy', 'gz', 'mx', 'my', 'mz']
ORN_UNITS = ['mg', 'mg', 'mg', 'mdps', 'mdps', 'mdps', 'mgauss', 'mgauss', 'mgauss']


def get_local_time():
    """Local time in seconds with sub-ms accuracy (based on pylsl local_clock)

    Returns:
            float: local time in second
    """
    return local_clock()


def bt_scan():
    """ Scan for nearby Explore devices

    This function searches for nearby bluetooth devices and returns a list of advertising Explore devices.

    Note:
        In Windows, this function returns all the paired devices and unpaired advertising devices. The 'is_paired'
        attribute shows if the device is paired. If a device is paired, it will be in the returned list regardless if
        it is currently advertising or not.

    Returns:
            list[namedtuple]: list of nearby devices
    """
    NearbyDeviceInfo = namedtuple("NearbyDeviceInfo", ["name", "address", "is_paired"])
    logger.info("Searching for nearby devices...")
    explore_devices = []
    print('\n')
    device_manager = explorepy.exploresdk.ExploreSDK_Create()
    nearby_devices = device_manager.PerformDeviceSearch()
    for bt_device in nearby_devices:
        if "Explore" in bt_device.name:
            print("Device found: %s - %s - Paired: %s" % (bt_device.name, bt_device.address, bt_device.authenticated))
            explore_devices.append(NearbyDeviceInfo(bt_device.name, bt_device.address, bt_device.authenticated))

    if not nearby_devices:
        logger.info("No Explore device was found!")

    return explore_devices


def create_exg_recorder(filename, file_type, adc_mask, fs, do_overwrite, exg_ch=None):
    """ Create ExG recorder

    Args:
        filename (str): file name
        file_type (str): file type
        adc_mask (str): channel mask
        fs (int): sampling rate
        do_overwrite (bool): overwrite if the file already exists
        exg_ch (list): list of channel labels

    Returns:
        FileRecorder: file recorder object
    """
<<<<<<< HEAD
    if exg_ch is None:
        exg_ch = ['TimeStamp'] + EXG_CHANNELS
        # TODO uncomment when adc_mask is implemented
        # exg_ch = [exg_ch[0]] + [exg_ch[i + 1] for i, flag in enumerate(reversed(adc_mask)) if flag == 1]
    else:
        exg_ch = ['TimeStamp'] + exg_ch
=======
    exg_ch = ['TimeStamp'] + EXG_CHANNELS
    # TODO uncomment when adc mask is implemented
    # exg_ch = [exg_ch[0]] + [exg_ch[i + 1] for i, flag in enumerate(reversed(adc_mask)) if flag == 1]
>>>>>>> c177f146
    exg_unit = ['s'] + EXG_UNITS
    # exg_unit = [exg_unit[0]] + [exg_unit[i + 1] for i, flag in enumerate(reversed(adc_mask)) if flag == 1]
    exg_max = [21600.] + [EXG_MAX_LIM for i in range(MAX_CHANNELS)]
    # exg_max = [exg_max[0]] + [exg_max[i + 1] for i, flag in enumerate(reversed(adc_mask)) if flag == 1]
    exg_min = [0.] + [EXG_MIN_LIM for i in range(MAX_CHANNELS)]
    # exg_min = [exg_min[0]] + [exg_min[i + 1] for i, flag in enumerate(reversed(adc_mask)) if flag == 1]
    return FileRecorder(filename=filename, ch_label=exg_ch, fs=fs, ch_unit=exg_unit,
                        file_type=file_type, do_overwrite=do_overwrite, ch_min=exg_min, ch_max=exg_max)


def create_orn_recorder(filename, file_type, do_overwrite):
    """ Create orientation data recorder

    Args:
        filename (str): file name
        file_type (str): file type
        do_overwrite (bool): overwrite if the file already exists

    Returns:
        FileRecorder: file recorder object
    """
    orn_ch = ['TimeStamp'] + ORN_CHANNELS
    orn_unit = ['s'] + ORN_UNITS
    orn_max = [21600., 2000, 2000, 2000, 250000, 250000, 250000, 50000, 50000, 50000]
    orn_min = [0, -2000, -2000, -2000, -250000, -250000, -250000, -50000, -50000, -50000]
    return FileRecorder(filename=filename, ch_label=orn_ch, fs=20, ch_unit=orn_unit, file_type=file_type,
                        do_overwrite=do_overwrite, ch_max=orn_max, ch_min=orn_min)


def create_marker_recorder(filename, do_overwrite):
    """ Create marker recorder

    Args:
        filename (str): file name
        do_overwrite (str): overwrite if the file already exists

    Returns:
        FileRecorder: file recorder object
    """
    marker_ch = ['TimeStamp', 'Code']
    marker_unit = ['s', '-']
    return FileRecorder(filename=filename, ch_label=marker_ch, fs=0, ch_unit=marker_unit,
                        file_type='csv', do_overwrite=do_overwrite)


def create_meta_recorder(filename, fs, adc_mask, device_name, do_overwrite, timestamp=''):
    """ Create meta file recorder

    Args:
        filename (str): file name
        fs (int): sampling rate
        adc_mask (str): channel mask
        device_name (str): device name
        do_overwrite (str): overwrite if the file already exists
        timestamp (datetime): The time at which this recording starts. Defaults to None

    Returns:
        FileRecorder: file recorder object
    """
    header = ['DateTime', 'Device', 'sr', 'adcMask', 'ExGUnits']
    exg_unit = 'mV'
    if EXG_UNITS:
        exg_unit = EXG_UNITS[0]  # we only need the first channel's units as this will correspond with the rest
    return FileRecorder(filename=filename, file_type='csv', ch_label=header, fs=fs, ch_unit=exg_unit,
                        adc_mask=adc_mask, device_name=device_name, do_overwrite=do_overwrite, timestamp=timestamp)


class HeartRateEstimator:
    def __init__(self, fs=250, smoothing_win=20):
        """Real-time heart Rate Estimator class This class provides the tools for heart rate estimation. It basically detects
        R-peaks in ECG signal using the method explained in Hamilton 2002 [2].

        Args:
            fs (int): Sampling frequency
            smoothing_win (int): Length of smoothing window

        References:
            [1] Hamilton, P. S. (2002). Open source ECG analysis software documentation. Computers in cardiology, 2002.

            [2] Hamilton, P. S., & Tompkins, W. J. (1986). Quantitative investigation of QRS detection rules using the
            MIT/BIH arrhythmia database. IEEE transactions on biomedical engineering.
        """
        self.fs = fs
        self.threshold = .35  # Generally between 0.3125 and 0.475
        self.ns200ms = int(self.fs * .2)
        self.r_peaks_buffer = [(0., 0.)]
        self.noise_peaks_buffer = [(0., 0., 0.)]
        self.prev_samples = np.zeros(smoothing_win)
        self.prev_diff_samples = np.zeros(smoothing_win)
        self.prev_times = np.zeros(smoothing_win)
        self.prev_max_slope = 0

        self.bp_filter = ExGFilter(cutoff_freq=(1, 30), filter_type='bandpass', s_rate=fs, n_chan=1, order=3)
        self.hamming_window = signal.windows.hamming(smoothing_win, sym=True)
        self.hamming_window /= self.hamming_window.sum()

    @property
    def average_noise_peak(self):
        return np.mean([item[0] for item in self.noise_peaks_buffer])

    @property
    def average_qrs_peak(self):
        return np.mean([item[0] for item in self.r_peaks_buffer])

    @property
    def decision_threshold(self):
        return self.average_noise_peak + self.threshold * (self.average_qrs_peak - self.average_noise_peak)

    @property
    def average_rr_interval(self):
        if len(self.r_peaks_buffer) < 7:
            return 1.
        return np.mean(np.diff([item[1] for item in self.r_peaks_buffer]))

    @property
    def heart_rate(self):
        if len(self.r_peaks_buffer) < 7:
            logger.warning('Few peaks to get heart rate! Noisy signal!')
            return 'NA'

        r_times = [item[1] for item in self.r_peaks_buffer]
        rr_intervals = np.diff(r_times, 1)
        if True in (rr_intervals > 3.):
            logger.warning('Missing peaks! Noisy signal!')
            return 'NA'

        estimated_heart_rate = int(1. / np.mean(rr_intervals) * 60)
        if estimated_heart_rate > 140 or estimated_heart_rate < 40:
            logger.warning('Estimated heart rate <40 or >140! Potentially due to noisy signal!')
            estimated_heart_rate = 'NA'
        return estimated_heart_rate

    def _push_r_peak(self, val, time):
        self.r_peaks_buffer.append((val, time))
        if len(self.r_peaks_buffer) > 8:
            self.r_peaks_buffer.pop(0)

    def _push_noise_peak(self, val, peak_idx, peak_time):
        self.noise_peaks_buffer.append((val, peak_idx, peak_time))
        if len(self.noise_peaks_buffer) > 8:
            self.noise_peaks_buffer.pop(0)

    def estimate(self, ecg_sig, time_vector):
        """ Detection of R-peaks

        Args:
            time_vector (np.array): One-dimensional time vector
            ecg_sig (np.array): One-dimensional ECG signal

        Returns:
            List of detected peaks indices
        """
        assert len(ecg_sig.shape) == 1, "Signal must be a vector"

        # Preprocessing
        ecg_filtered = self.bp_filter.apply(ecg_sig).squeeze()
        ecg_sig = np.concatenate((self.prev_samples, ecg_sig))
        sig_diff = np.diff(ecg_filtered, 1)
        sig_abs_diff = np.abs(sig_diff)
        sig_smoothed = signal.convolve(np.concatenate((self.prev_diff_samples, sig_abs_diff)),
                                       self.hamming_window, mode='same', method='auto')[:len(ecg_filtered)]
        time_vector = np.concatenate((self.prev_times, time_vector))
        self.prev_samples = ecg_sig[-len(self.hamming_window):]
        self.prev_diff_samples = sig_abs_diff[-len(self.hamming_window):]
        self.prev_times = time_vector[-len(self.hamming_window):]
        peaks_idx_list, _ = signal.find_peaks(sig_smoothed)
        peaks_val_list = sig_smoothed[peaks_idx_list]
        peaks_time_list = time_vector[peaks_idx_list]
        detected_peaks_idx = []
        detected_peaks_time = []
        detected_peaks_val = []

        # Decision rules by Hamilton 2002 [1]
        for peak_idx, peak_val, peak_time in zip(peaks_idx_list, peaks_val_list, peaks_time_list):
            # 1- Ignore all peaks that precede or follow larger peaks by less than 200 ms.
            peaks_in_lim = [a and b and c for a, b, c in
                            zip(((peak_idx - self.ns200ms) < peaks_idx_list),
                                ((peak_idx + self.ns200ms) > peaks_idx_list),
                                (peak_idx != peaks_idx_list)
                                )
                            ]

            if True in (peak_val < peaks_val_list[peaks_in_lim]):
                continue

            # 2- If a peak occurs, check to see whether the ECG signal contained both positive and negative slopes.
            # TODO: Find a better way of checking this.
            # if peak_idx == 0:
            #     continue
            # elif peak_idx < 10:
            #     n_sample = peak_idx
            # else:
            #     n_sample = 10
            # The current n_sample leads to missing some R-peaks as it may have wider/thinner width.
            # slopes = np.diff(ecg_sig[peak_idx-n_sample:peak_idx])
            # if slopes[0] * slopes[-1] >= 0:
            #     continue

            # check missing peak
            self.check_missing_peak(peak_time, peak_idx, detected_peaks_idx, ecg_sig, time_vector)

            # 3- If the peak occurred within 360 ms of a previous detection and had a maximum slope less than half the
            # maximum slope of the previous detection assume it is a T-wave
            if (peak_time - self.r_peaks_buffer[-1][1]) < .36:
                if peak_idx < 15:
                    st_idx = 0
                else:
                    st_idx = peak_idx - 15
                if (peak_idx + 15) > (len(ecg_sig) - 1):
                    end_idx = len(ecg_sig) - 1
                else:
                    end_idx = peak_idx + 15

                curr_max_slope = np.abs(np.diff(ecg_sig[st_idx:end_idx])).max()
                if curr_max_slope < (.5 * self.prev_max_slope):
                    continue

            # 4- If the peak is larger than the detection threshold call it a QRS complex, otherwise call it noise.
            if peak_idx < 25:
                st_idx = 0
            else:
                st_idx = peak_idx - 25
            pval = peak_val  # ecg_sig[st_idx:peak_idx].max()

            if pval > self.decision_threshold:
                temp_idx = st_idx + np.argmax(ecg_sig[st_idx:peak_idx + 1])
                temp_time = time_vector[temp_idx]

                detected_peaks_idx.append(temp_idx)
                detected_peaks_val.append(ecg_sig[st_idx:peak_idx + 1].max())
                detected_peaks_time.append(temp_time)
                self._push_r_peak(pval, temp_time)

                if peak_idx < 25:
                    st_idx = 0
                else:
                    st_idx = peak_idx - 25
                self.prev_max_slope = np.abs(np.diff(ecg_sig[st_idx:peak_idx + 25])).max()
            else:
                self._push_noise_peak(pval, peak_idx, peak_time)

            # TODO: Check lead inversion!

        # Check for two close peaks
        occurrence_time = [item[1] for item in self.r_peaks_buffer]
        close_idx = (np.diff(np.array(occurrence_time), 1) < .05)
        if (True in close_idx) and len(detected_peaks_idx) > 0:
            del detected_peaks_time[0]
            del detected_peaks_val[0]

        return detected_peaks_time, detected_peaks_val

    def check_missing_peak(self, peak_time, peak_idx, detected_peaks_idx, ecg_sig, time_vector):
        # 5- If an interval equal to 1.5 times the average R-to-R interval has elapsed since the most recent
        # detection, within that interval there was a peak that was larger than half the detection threshold and
        # the peak followed the preceding detection by at least 360 ms, classify that peak as a QRS complex.
        if (peak_time - self.r_peaks_buffer[-1][1]) > (1.4 * self.average_rr_interval):
            last_noise_val, last_noise_idx, last_noise_time = self.noise_peaks_buffer[-1]
            if last_noise_val > (.5 * self.decision_threshold):
                if (last_noise_time - self.r_peaks_buffer[-1][1]) > .36:
                    self.noise_peaks_buffer.pop(-1)
                    if peak_idx > last_noise_idx:
                        if last_noise_idx < 20:
                            st_idx = 0
                        else:
                            st_idx = last_noise_idx - 20
                        detected_peaks_idx.append(st_idx + np.argmax(ecg_sig[st_idx:peak_idx]))
                        self._push_r_peak(last_noise_val, time_vector[detected_peaks_idx[-1]])
                        if peak_idx < 25:
                            st_idx = 0
                        else:
                            st_idx = peak_idx - 25
                        self.prev_max_slope = np.abs(np.diff(ecg_sig[st_idx:peak_idx + 25])).max()
                    else:
                        # The peak is in the previous chunk
                        # TODO: return a negative index for it!
                        pass


class FileRecorder:
    """Explorepy file recorder class.

    This class can write ExG, orientation and environment data into (separated) EDF+ files. It can write data while
    streaming from Explore device. The incoming data will be stored in a buffer and after it reached fs samples, it
    writes the buffer in EDF file.

    """

    def __init__(self, filename, ch_label, fs, ch_unit, timestamp=None, adc_mask=None, ch_min=None, ch_max=None,
                 device_name='Explore', file_type='edf', do_overwrite=False):
        """

        Args:
            filename (str): File name
            ch_label (list): List of channel labels.
            fs (int): Sampling rate (must be identical for all channels)
            ch_unit (list): List of channels unit (e.g. 'uV', 'mG', 's', etc.)
            timestamp (datetime): The time at which this recording starts
            adc_mask (str): Channel mask
            ch_min (list): List of minimum value of each channel. Only needed in edf mode (can be None in csv mode)
            ch_max (list): List of maximum value of each channel. Only needed in edf mode (can be None in csv mode)
            device_name (str): Recording device name
            file_type (str): File type. current options: 'edf' and 'csv'.
            do_overwrite (bool): Overwrite file if a file with the same name exists already.
        """

        # Check invalid characters
        if set(r'<>{}[]~`*%').intersection(filename):
            raise ValueError("Invalid character in file name")

        self._file_obj = None
        self.file_type = file_type
        self.timestamp = timestamp
        self._ch_label = ch_label
        self._ch_unit = ch_unit
        self.adc_mask = adc_mask
        self._ch_max = ch_max
        self._ch_min = ch_min
        self._n_chan = len(ch_label)
        self._device_name = device_name
        self._fs = int(fs)
        self._rec_time_offset = None
        if file_type == 'edf':
            if (len(ch_unit) != len(ch_label)) or (len(ch_label) != len(ch_min)) or (len(ch_label) != len(ch_max)):
                raise ValueError('ch_label, ch_unit, ch_min and ch_max must have the same length!')
            self._file_name = filename + '.bdf'
            self._create_edf(do_overwrite=do_overwrite)
            self._init_edf_channels()
            self._data = np.zeros((self._n_chan, 0))
            self._annotations_buffer = []
            self._timestamps = []
        elif file_type == 'csv':
            self._file_name = filename + '.csv'
            self._create_csv(do_overwrite=do_overwrite)

    @property
    def fs(self):
        """Sampling frequency"""
        return self._fs

    def _create_edf(self, do_overwrite):
        if (not do_overwrite) and os.path.isfile(self._file_name):
            raise FileExistsError(self._file_name + ' already exists!')
        assert self._file_obj is None, "Usage Error: File object has been created already."
        self._file_obj = pyedflib.EdfWriter(self._file_name, self._n_chan, file_type=pyedflib.FILETYPE_BDFPLUS)

    def _create_csv(self, do_overwrite):
        if (not do_overwrite) and os.path.isfile(self._file_name):
            raise FileExistsError(self._file_name + ' already exists!')
        assert self._file_obj is None, "Usage Error: File object has been created already."
        self._file_obj = open(self._file_name, 'w', newline='\n')
        self._csv_obj = csv.writer(self._file_obj, delimiter=",")
        self._csv_obj.writerow(self._ch_label)

    def stop(self):
        """Stop recording"""
        assert self._file_obj is not None, "Usage Error: File object has not been created yet."
        if self.file_type == 'edf':
            if self._data.shape[1] > 0:
                with lock:
                    self._file_obj.writeSamples(list(self._data))
                    self._write_edf_anno()
            self._file_obj.close()
            self._file_obj = None
        elif self.file_type == 'csv':
            self._file_obj.close()

    def _init_edf_channels(self):
        self._file_obj.setEquipment(self._device_name)
        self._file_obj.setStartdatetime(datetime.datetime.now())

        ch_info_list = []
        for ch in zip(self._ch_label, self._ch_unit, self._ch_max, self._ch_min):
            ch_info_list.append({'label': ch[0],
                                 'dimension': ch[1],
                                 'sample_rate': self._fs,
                                 'physical_max': ch[2],
                                 'physical_min': ch[3],
                                 'digital_max': 8388607,
                                 'digital_min': -8388608,
                                 'prefilter': '',
                                 'transducer': ''
                                 })
        for i, ch_info in enumerate(ch_info_list):
            self._file_obj.setSignalHeader(i, ch_info)

    def write_data(self, packet):
        """writes data to the file

        Notes:
            If file type is set to EDF, this function writes each 1 seconds of data. If the input is less than 1 second,
            it will be buffered in the memory and it will be written in the file when enough data is in the buffer.

        Args:
            packet (explorepy.packet.Packet): ExG or Orientation packet

        """
        time_vector, sig = packet.get_data(self._fs)

        if len(time_vector) == 1:
            data = np.array(time_vector + sig)[:, np.newaxis]
        else:
            if self._rec_time_offset is None:
                self._rec_time_offset = time_vector[0]
            data = np.concatenate((np.array(time_vector)[:, np.newaxis].T, np.array(sig)), axis=0)
        data = np.round(data, 4)

        if self.file_type == 'edf':
            if data.shape[0] != self._n_chan:
                raise ValueError('Input first dimension must be {}'.format(self._n_chan))
            self._data = np.concatenate((self._data, data), axis=1)
            self._timestamps += list(data[0, :])
            with lock:
                if self._data.shape[1] > self._fs:
                    self._file_obj.writeSamples(list(self._data[:, :self._fs]))
                    self._write_edf_anno()
                    self._data = self._data[:, self._fs:]
        elif self.file_type == 'csv':
            self._csv_obj.writerows(data.T.tolist())
            self._file_obj.flush()

    def _write_edf_anno(self):
        """write annotations in EDF file"""
        for ts, code in list(self._annotations_buffer):
            # correct clock deviations
            idx = np.argmax(np.array(self._timestamps) > ts) - 1
            if idx != -1:
                timestamp = idx / self.fs
                self._file_obj.writeAnnotation(timestamp, 0.001, code)
                self._annotations_buffer.remove((ts, code))  # remove the written annotation from original buffer

    def set_marker(self, packet):
        """Writes a marker event in the file

        Args:
            packet (explorepy.packet.EventMarker): Event marker packet

        """
        timestamp, code = packet.get_data()
        timestamp[0] = round(timestamp[0], 4)
        if self.file_type == 'csv':
            data = timestamp + code
            self._csv_obj.writerow(data)
            self._file_obj.flush()
        elif self.file_type == 'edf':
            if self._rec_time_offset is None:
                self._rec_time_offset = timestamp[0]
            self._annotations_buffer.append((timestamp[0], code[0]))

    def write_meta(self):
        """Writes meta data in the file"""
        # TODO uncomment when adc_mask is implemented
        # channels = ['ch' + str(i + 1) for i, flag in enumerate(reversed(self.adc_mask)) if flag == 1]
        channels = ['ch' + str(i + 1) for i in range(MAX_CHANNELS)]
        row = [self.timestamp, self._device_name, self._fs, str(' '.join(channels)), self._ch_unit]
        self._csv_obj.writerow(row)
        self._file_obj.flush()


class LslServer:
    """Class for LabStreamingLayer integration"""

    def __init__(self, device_info):
        n_chan = device_info['adc_mask'].count(1)
        self.exg_fs = device_info['sampling_rate']
        orn_fs = 20

        info_exg = StreamInfo(name=device_info["device_name"] + "_ExG",
                              type='ExG',
                              channel_count=n_chan,
                              nominal_srate=self.exg_fs,
                              channel_format='float32',
                              source_id=device_info["device_name"] + "_ExG")
        info_exg.desc().append_child_value("manufacturer", "Mentalab")
        channels = info_exg.desc().append_child("channels")
        for i, mask in enumerate(device_info['adc_mask']):
            if mask == 1:
                channels.append_child("channel") \
                    .append_child_value("name", EXG_CHANNELS[i]) \
                    .append_child_value("unit", EXG_UNITS[i]) \
                    .append_child_value("type", "ExG")

        info_orn = StreamInfo(name=device_info["device_name"] + "_ORN",
                              type='ORN',
                              channel_count=9,
                              nominal_srate=orn_fs,
                              channel_format='float32',
                              source_id=device_info["device_name"] + "_ORN")
        info_orn.desc().append_child_value("manufacturer", "Mentalab")
        channels = info_exg.desc().append_child("channels")
        for chan, unit in zip(ORN_CHANNELS, ORN_UNITS):
            channels.append_child("channel") \
                .append_child_value("name", chan) \
                .append_child_value("unit", unit) \
                .append_child_value("type", "ORN")

        info_marker = StreamInfo(name=device_info["device_name"] + "_Marker",
                                 type='Markers',
                                 channel_count=1,
                                 nominal_srate=0,
                                 channel_format='string',
                                 source_id=device_info["device_name"] + "_Markers")

        logger.info(
            f"LSL Streams have been created with names/source IDs as the following:\n"
            f"\t\t\t\t\t {device_info['device_name']}_ExG\n"
            f"\t\t\t\t\t {device_info['device_name']}_ORN\n"
            f"\t\t\t\t\t {device_info['device_name']}_Markers\n"
        )
        self.orn_outlet = StreamOutlet(info_orn)
        self.exg_outlet = StreamOutlet(info_exg)
        self.marker_outlet = StreamOutlet(info_marker)

    def push_exg(self, packet):
        """Push data to ExG outlet

        Args:
            packet (explorepy.packet.EEG): ExG packet
        """
        _, exg_data = packet.get_data(self.exg_fs)
        self.exg_outlet.push_chunk(exg_data.T.tolist())

    def push_orn(self, packet):
        """Push data to orientation outlet

        Args:
            packet (explorepy.packet.Orientation): Orientation packet
        """
        _, orn_data = packet.get_data()
        self.orn_outlet.push_sample(orn_data)

    def push_marker(self, packet):
        """Push data to marker outlet

        Args:
            packet (explorepy.packet.EventMarker): Event marker packet
        """
        _, code = packet.get_data()
        self.marker_outlet.push_sample(code)


class ImpedanceMeasurement:
    """Impedance measurement class"""

    def __init__(self, device_info, calib_param, notch_freq):
        """
        Args:
            device_info (dict): Device information dictionary
            calib_param (dict): Calibration parameters dictionary
            notch_freq (int): Line frequency (for notch filter)
        """
        self._device_info = device_info
        self._calib_param = calib_param
        self._filters = {}
        self._notch_freq = notch_freq
        self._add_filters()

    def _add_filters(self):
        bp_freq = self._device_info['sampling_rate'] / 4 - 1.5, self._device_info['sampling_rate'] / 4 + 1.5
        noise_freq = self._device_info['sampling_rate'] / 4 + 2.5, self._device_info['sampling_rate'] / 4 + 5.5

        self._filters['notch'] = ExGFilter(cutoff_freq=self._notch_freq,
                                           filter_type='notch',
                                           s_rate=self._device_info['sampling_rate'],
                                           n_chan=self._device_info['adc_mask'].count(1))

        self._filters['demodulation'] = ExGFilter(cutoff_freq=bp_freq,
                                                  filter_type='bandpass',
                                                  s_rate=self._device_info['sampling_rate'],
                                                  n_chan=self._device_info['adc_mask'].count(1))

        self._filters['base_noise'] = ExGFilter(cutoff_freq=noise_freq,
                                                filter_type='bandpass',
                                                s_rate=self._device_info['sampling_rate'],
                                                n_chan=self._device_info['adc_mask'].count(1))

    def measure_imp(self, packet):
        """Compute electrode impedances
        """
        temp_packet = self._filters['notch'].apply(input_data=packet, in_place=False)
        self._calib_param['noise_level'] = self._filters['base_noise']. \
            apply(input_data=temp_packet, in_place=False).get_ptp()
        self._filters['demodulation'].apply(
            input_data=temp_packet, in_place=True
        ).calculate_impedance(self._calib_param)
        return temp_packet


class PhysicalOrientation:
    """
    Movement sensors modules
    """

    def __init__(self):
        self.ED_prv = None
        self.theta = 0.
        self.axis = np.array([0, 0, -1])
        self.matrix = np.identity(3)
        self.init_set = None
        self.calibre_set = None
        self.status = "NOT READY"

    def calculate(self, packet):
        packet = copy.deepcopy(packet)
        if self.init_set:
            self._map(packet)
        else:
            self._get_rest_orn(packet)
        return packet

    def _get_rest_orn(self, packet):
        D = packet.acc / (np.dot(packet.acc, packet.acc) ** 0.5)
        # [kx, ky, kz, mx_offset, my_offset, mz_offset] = self.calibre_set
        packet.mag[0] = self.calibre_set[0] * (packet.mag[0] - self.calibre_set[3])
        packet.mag[1] = self.calibre_set[1] * (packet.mag[1] - self.calibre_set[4])
        packet.mag[2] = self.calibre_set[2] * (packet.mag[2] - self.calibre_set[5])
        E = -1 * np.cross(D, packet.mag)
        E = E / (np.dot(E, E) ** 0.5)
        # here you can find an estimation of actual north from packet.mag, it is perpendicular to D and still
        # co-planar with D and mag, somehow reducing error
        N = -1 * np.cross(E, D)
        N = N / (np.dot(N, N) ** 0.5)
        T_init = np.column_stack((E, N, D))
        N_init = np.matmul(np.transpose(T_init), N)
        E_init = np.matmul(np.transpose(T_init), E)
        D_init = np.matmul(np.transpose(T_init), D)
        self.init_set = [T_init, N_init, E_init, D_init]
        self.ED_prv = [E, D]

    def read_calibre_data(self, device_name):
        config = configparser.ConfigParser()
        calibre_file = user_config_dir(appname="explorepy", appauthor="Mentalab") + "/conf.ini"
        if os.path.isfile(calibre_file):
            config.read(calibre_file)
            try:
                calibre_coef = config[device_name]
                self.calibre_set = np.asarray([float(calibre_coef['kx']), float(calibre_coef['ky']),
                                               float(calibre_coef['kz']), float(calibre_coef['mx']),
                                               float(calibre_coef['my']), float(calibre_coef['mz'])])
                return True
            except KeyError:
                return False
        else:
            return False

    def _map(self, packet):
        acc = packet.acc
        acc = acc / (np.dot(acc, acc) ** 0.5)
        gyro = packet.gyro * 1.745329e-5  # radian per second
        packet.mag[0] = self.calibre_set[0] * (packet.mag[0] - self.calibre_set[3])
        packet.mag[1] = self.calibre_set[1] * (packet.mag[1] - self.calibre_set[4])
        packet.mag[2] = self.calibre_set[2] * (packet.mag[2] - self.calibre_set[5])
        mag = packet.mag
        D = acc
        dD = D - self.ED_prv[1]
        da = np.cross(self.ED_prv[1], dD)
        E = -1 * np.cross(D, mag)
        E = E / (np.dot(E, E) ** 0.5)
        dE = E - self.ED_prv[0]
        dm = np.cross(self.ED_prv[0], dE)
        dg = 0.05 * gyro
        dth = -0.95 * dg + 0.025 * da + 0.025 * dm
        D = self.ED_prv[1] + np.cross(dth, self.ED_prv[1])
        D = D / (np.dot(D, D) ** 0.5)
        Err = np.dot(D, E)
        D_tmp = D - 0.5 * Err * E
        E_tmp = E - 0.5 * Err * D
        D = D_tmp / (np.dot(D_tmp, D_tmp) ** 0.5)
        E = E_tmp / (np.dot(E_tmp, E_tmp) ** 0.5)
        N = -1 * np.cross(E, D)
        N = N / (np.dot(N, N) ** 0.5)
        '''
        If you comment this block it will give you the absolute orientation based on {East,North,Up} coordinate system.
        If you keep this block of code it will give you the relative orientation based on initial state of the device.
        So, it is important to keep the device steady, so that the device can capture the initial direction properly.
        '''
        ##########################
        T = np.zeros((3, 3))
        [T_init, N_init, E_init, D_init] = self.init_set
        T = np.column_stack((E, N, D))
        T_test = np.matmul(T, T_init.transpose())
        N = np.matmul(T_test.transpose(), N_init)
        E = np.matmul(T_test.transpose(), E_init)
        D = np.matmul(T_test.transpose(), D_init)
        ##########################
        matrix = np.identity(3)
        matrix = np.column_stack((E, N, D))
        N = N / (np.dot(N, N) ** 0.5)
        E = E / (np.dot(E, E) ** 0.5)
        D = D / (np.dot(D, D) ** 0.5)
        self.ED_prv = [E, D]
        self.matrix = self.matrix * 0.9 + 0.1 * matrix
        [theta, rot_axis] = packet.compute_angle(matrix=self.matrix)
        self.theta = self.theta * 0.9 + 0.1 * theta
        packet.theta = self.theta
        self.axis = self.axis * 0.9 + 0.1 * rot_axis
        packet.rot_axis = self.axis

    @staticmethod
    def init_dir():
        if not os.path.isfile(user_config_dir(appname="explorepy", appauthor="Mentalab") + "/conf.ini"):
            os.makedirs(user_config_dir(appname="explorepy", appauthor="Mentalab"), exist_ok=True)
            calibre_out_file = user_config_dir(appname="explorepy", appauthor="Mentalab") + "/conf.ini"
            with open(calibre_out_file, "w") as f_coef:
                config = configparser.ConfigParser()
                config['DEFAULT'] = {'description': 'configurations for Explorepy'}
                config.write(f_coef)
                f_coef.close()

        if not os.path.isdir(user_cache_dir(appname="explorepy", appauthor="Mentalab")):
            os.makedirs(user_cache_dir(appname="explorepy", appauthor="Mentalab"), exist_ok=True)

    @staticmethod
    def calibrate(cache_dir, device_name):
        calibre_out_file = user_config_dir(appname="explorepy", appauthor="Mentalab") + "/conf.ini"
        parser = configparser.ConfigParser()
        parser.read(calibre_out_file)
        with open((cache_dir + "_ORN.csv"), "r") as f_set:
            csv_reader = csv.reader(f_set, delimiter=",")
            np_set = list(csv_reader)
            np_set = np.array(np_set[1:], dtype=np.float)
            mag_set_x = np.sort(np_set[:, -3])
            mag_set_y = np.sort(np_set[:, -2])
            mag_set_z = np.sort(np_set[:, -1])
            mx_offset = 0.5 * (mag_set_x[0] + mag_set_x[-1])
            my_offset = 0.5 * (mag_set_y[0] + mag_set_y[-1])
            mz_offset = 0.5 * (mag_set_z[0] + mag_set_z[-1])
            kx = 0.5 * (mag_set_x[-1] - mag_set_x[0])
            ky = 0.5 * (mag_set_y[-1] - mag_set_y[0])
            kz = 0.5 * (mag_set_z[-1] - mag_set_z[0])
            # k = np.sort(np.array([kx, ky, kz]))  # Not used here but might be needed in the future
            kx = 1 / kx
            ky = 1 / ky
            kz = 1 / kz
            f_set.close()
        os.remove((cache_dir + "_ORN.csv"))
        os.remove((cache_dir + "_ExG.csv"))
        os.remove((cache_dir + "_Marker.csv"))
        if parser.has_section(device_name):
            parser = configparser.ConfigParser()
            parser.read(calibre_out_file)
            with open(calibre_out_file, "w") as f_coef:
                parser.set(device_name, 'kx', str(kx))
                parser.set(device_name, 'ky', str(ky))
                parser.set(device_name, 'kz', str(kz))
                parser.set(device_name, 'mx', str(mx_offset))
                parser.set(device_name, 'my', str(my_offset))
                parser.set(device_name, 'mz', str(mz_offset))
                parser.write(f_coef)
                f_coef.close()
        else:
            with open(calibre_out_file, "w") as f_coef:
                parser[device_name] = {'kx': str(kx),
                                       'ky': str(ky),
                                       'kz': str(kz),
                                       'mx': str(mx_offset),
                                       'my': str(mx_offset),
                                       'mz': str(mx_offset)}
                parser.write(f_coef)
                f_coef.close()

    @staticmethod
    def check_calibre_data(device_name):
        config = configparser.ConfigParser()
        calibre_file = user_config_dir(appname="explorepy", appauthor="Mentalab") + "/conf.ini"
        if os.path.isfile(calibre_file):
            config.read(calibre_file)
            if config.has_section(device_name):
                return True
        return False


def find_free_port():
    """Find a free port on the localhost

    Returns:
        int: Port number
    """
    with closing(socket.socket(socket.AF_INET, socket.SOCK_STREAM)) as free_socket:
        free_socket.bind(('localhost', 0))
        free_socket.setsockopt(socket.SOL_SOCKET, socket.SO_REUSEADDR, 1)
        port_number = free_socket.getsockname()[1]
        return port_number


def generate_eeglab_dataset(file_name, output_name):
    """Generates an EEGLab dataset from edf(bdf+) file
    """
    raw_data = io.read_raw_bdf(file_name)
    raw_data = raw_data.drop_channels(raw_data.ch_names[0])
    export.export_raw(output_name, raw_data,
                      fmt='eeglab',
                      overwrite=True, physical_range=[-400000, 400000])<|MERGE_RESOLUTION|>--- conflicted
+++ resolved
@@ -97,18 +97,12 @@
     Returns:
         FileRecorder: file recorder object
     """
-<<<<<<< HEAD
     if exg_ch is None:
         exg_ch = ['TimeStamp'] + EXG_CHANNELS
         # TODO uncomment when adc_mask is implemented
         # exg_ch = [exg_ch[0]] + [exg_ch[i + 1] for i, flag in enumerate(reversed(adc_mask)) if flag == 1]
     else:
         exg_ch = ['TimeStamp'] + exg_ch
-=======
-    exg_ch = ['TimeStamp'] + EXG_CHANNELS
-    # TODO uncomment when adc mask is implemented
-    # exg_ch = [exg_ch[0]] + [exg_ch[i + 1] for i, flag in enumerate(reversed(adc_mask)) if flag == 1]
->>>>>>> c177f146
     exg_unit = ['s'] + EXG_UNITS
     # exg_unit = [exg_unit[0]] + [exg_unit[i + 1] for i, flag in enumerate(reversed(adc_mask)) if flag == 1]
     exg_max = [21600.] + [EXG_MAX_LIM for i in range(MAX_CHANNELS)]
