# -*- coding: utf-8 -*-
"""Some useful tools such as file recorder, heart rate estimation, etc. used in explorepy"""
import configparser
import copy
import csv
import datetime
import logging
import os.path
import socket
from collections import namedtuple
from contextlib import closing
from threading import Lock

import numpy as np
import pyedflib
from appdirs import user_cache_dir, user_config_dir
from mne import export, io
from pylsl import StreamInfo, StreamOutlet, local_clock
from scipy import signal

import explorepy
from explorepy.filters import ExGFilter

logger = logging.getLogger(__name__)
lock = Lock()

EXG_CHANNELS = ['ch1', 'ch2', 'ch3', 'ch4', 'ch5', 'ch6', 'ch7', 'ch8']
EXG_UNITS = ['uV' for ch in EXG_CHANNELS]
EXG_MAX_LIM = 400000
EXG_MIN_LIM = -400000
ORN_CHANNELS = ['ax', 'ay', 'az', 'gx', 'gy', 'gz', 'mx', 'my', 'mz']
ORN_UNITS = ['mg', 'mg', 'mg', 'mdps', 'mdps', 'mdps', 'mgauss', 'mgauss', 'mgauss']


def get_local_time():
    """Local time in seconds with sub-ms accuracy (based on pylsl local_clock)

    Returns:
            float: local time in second
    """
    return local_clock()


def bt_scan():
    """ Scan for nearby Explore devices

    This function searches for nearby bluetooth devices and returns a list of advertising Explore devices.

    Note:
        In Windows, this function returns all the paired devices and unpaired advertising devices. The 'is_paired'
        attribute shows if the device is paired. If a device is paired, it will be in the returned list regardless if
        it is currently advertising or not.

    Returns:
            list[namedtuple]: list of nearby devices
    """
    NearbyDeviceInfo = namedtuple("NearbyDeviceInfo", ["name", "address", "is_paired"])
    logger.info("Searching for nearby devices...")
    explore_devices = []
    print('\n')
    device_manager = explorepy.exploresdk.ExploreSDK_Create()
    nearby_devices = device_manager.PerformDeviceSearch()
    for bt_device in nearby_devices:
        if "Explore" in bt_device.name:
            print("Device found: %s - %s - Paired: %s" % (bt_device.name, bt_device.address, bt_device.authenticated))
            explore_devices.append(NearbyDeviceInfo(bt_device.name, bt_device.address, bt_device.authenticated))

    if not nearby_devices:
        logger.info("No Explore device was found!")

    return explore_devices


def create_exg_recorder(filename, file_type, adc_mask, fs, do_overwrite):
    """ Create ExG recorder

    Args:
        filename (str): file name
        file_type (str): file type
        adc_mask (str): channel mask
        fs (int): sampling rate
        do_overwrite (bool): overwrite if the file already exists

    Returns:
        FileRecorder: file recorder object
    """
    exg_ch = ['TimeStamp'] + EXG_CHANNELS
    exg_ch = [exg_ch[0]] + [exg_ch[i + 1] for i, flag in enumerate(reversed(adc_mask)) if flag == 1]
    exg_unit = ['s'] + EXG_UNITS
    exg_unit = [exg_unit[0]] + [exg_unit[i + 1] for i, flag in enumerate(reversed(adc_mask)) if flag == 1]
    exg_max = [21600.] + [EXG_MAX_LIM for i in range(8)]
    exg_max = [exg_max[0]] + [exg_max[i + 1] for i, flag in enumerate(reversed(adc_mask)) if flag == 1]
    exg_min = [0.] + [EXG_MIN_LIM for i in range(8)]
    exg_min = [exg_min[0]] + [exg_min[i + 1] for i, flag in enumerate(reversed(adc_mask)) if flag == 1]
    return FileRecorder(filename=filename, ch_label=exg_ch, fs=fs, ch_unit=exg_unit,
                        file_type=file_type, do_overwrite=do_overwrite, ch_min=exg_min, ch_max=exg_max)


def create_orn_recorder(filename, file_type, do_overwrite):
    """ Create orientation data recorder

    Args:
        filename (str): file name
        file_type (str): file type
        do_overwrite (bool): overwrite if the file already exists

    Returns:
        FileRecorder: file recorder object
    """
    orn_ch = ['TimeStamp'] + ORN_CHANNELS
    orn_unit = ['s'] + ORN_UNITS
    orn_max = [21600., 2000, 2000, 2000, 250000, 250000, 250000, 50000, 50000, 50000]
    orn_min = [0, -2000, -2000, -2000, -250000, -250000, -250000, -50000, -50000, -50000]
    return FileRecorder(filename=filename, ch_label=orn_ch, fs=20, ch_unit=orn_unit, file_type=file_type,
                        do_overwrite=do_overwrite, ch_max=orn_max, ch_min=orn_min)


def create_marker_recorder(filename, do_overwrite):
    """ Create marker recorder

    Args:
        filename (str): file name
        do_overwrite (str): overwrite if the file already exists

    Returns:
        FileRecorder: file recorder object
    """
    marker_ch = ['TimeStamp', 'Code']
    marker_unit = ['s', '-']
    return FileRecorder(filename=filename, ch_label=marker_ch, fs=0, ch_unit=marker_unit,
                        file_type='csv', do_overwrite=do_overwrite)


def create_meta_recorder(filename, fs, adc_mask, device_name, do_overwrite, timestamp=''):
    """ Create meta file recorder

    Args:
        filename (str): file name
        fs (int): sampling rate
        adc_mask (str): channel mask
        device_name (str): device name
        do_overwrite (str): overwrite if the file already exists
        timestamp (datetime): The time at which this recording starts. Defaults to None

    Returns:
        FileRecorder: file recorder object
    """
    header = ['DateTime', 'Device', 'sr', 'adcMask', 'ExGUnits']
    exg_unit = 'mV'
    if EXG_UNITS:
        exg_unit = EXG_UNITS[0]  # we only need the first channel's units as this will correspond with the rest
    return FileRecorder(filename=filename, file_type='csv', ch_label=header, fs=fs, ch_unit=exg_unit,
                        adc_mask=adc_mask, device_name=device_name, do_overwrite=do_overwrite, timestamp=timestamp)


class HeartRateEstimator:
    def __init__(self, fs=250, smoothing_win=20):
        """Real-time heart Rate Estimator class This class provides the tools for heart rate estimation. It basically detects
        R-peaks in ECG signal using the method explained in Hamilton 2002 [2].

        Args:
            fs (int): Sampling frequency
            smoothing_win (int): Length of smoothing window

        References:
            [1] Hamilton, P. S. (2002). Open source ECG analysis software documentation. Computers in cardiology, 2002.

            [2] Hamilton, P. S., & Tompkins, W. J. (1986). Quantitative investigation of QRS detection rules using the
            MIT/BIH arrhythmia database. IEEE transactions on biomedical engineering.
        """
        self.fs = fs
        self.threshold = .35  # Generally between 0.3125 and 0.475
        self.ns200ms = int(self.fs * .2)
        self.r_peaks_buffer = [(0., 0.)]
        self.noise_peaks_buffer = [(0., 0., 0.)]
        self.prev_samples = np.zeros(smoothing_win)
        self.prev_diff_samples = np.zeros(smoothing_win)
        self.prev_times = np.zeros(smoothing_win)
        self.prev_max_slope = 0

        self.bp_filter = ExGFilter(cutoff_freq=(1, 30), filter_type='bandpass', s_rate=fs, n_chan=1, order=3)
        self.hamming_window = signal.windows.hamming(smoothing_win, sym=True)
        self.hamming_window /= self.hamming_window.sum()

    @property
    def average_noise_peak(self):
        return np.mean([item[0] for item in self.noise_peaks_buffer])

    @property
    def average_qrs_peak(self):
        return np.mean([item[0] for item in self.r_peaks_buffer])

    @property
    def decision_threshold(self):
        return self.average_noise_peak + self.threshold * (self.average_qrs_peak - self.average_noise_peak)

    @property
    def average_rr_interval(self):
        if len(self.r_peaks_buffer) < 7:
            return 1.
        return np.mean(np.diff([item[1] for item in self.r_peaks_buffer]))

    @property
    def heart_rate(self):
        if len(self.r_peaks_buffer) < 7:
            logger.warning('Few peaks to get heart rate! Noisy signal!')
            return 'NA'

        r_times = [item[1] for item in self.r_peaks_buffer]
        rr_intervals = np.diff(r_times, 1)
        if True in (rr_intervals > 3.):
            logger.warning('Missing peaks! Noisy signal!')
            return 'NA'

        estimated_heart_rate = int(1. / np.mean(rr_intervals) * 60)
        if estimated_heart_rate > 140 or estimated_heart_rate < 40:
            logger.warning('Estimated heart rate <40 or >140! Potentially due to noisy signal!')
            estimated_heart_rate = 'NA'
        return estimated_heart_rate

    def _push_r_peak(self, val, time):
        self.r_peaks_buffer.append((val, time))
        if len(self.r_peaks_buffer) > 8:
            self.r_peaks_buffer.pop(0)

    def _push_noise_peak(self, val, peak_idx, peak_time):
        self.noise_peaks_buffer.append((val, peak_idx, peak_time))
        if len(self.noise_peaks_buffer) > 8:
            self.noise_peaks_buffer.pop(0)

    def estimate(self, ecg_sig, time_vector):
        """ Detection of R-peaks

        Args:
            time_vector (np.array): One-dimensional time vector
            ecg_sig (np.array): One-dimensional ECG signal

        Returns:
            List of detected peaks indices
        """
        assert len(ecg_sig.shape) == 1, "Signal must be a vector"

        # Preprocessing
        ecg_filtered = self.bp_filter.apply(ecg_sig).squeeze()
        ecg_sig = np.concatenate((self.prev_samples, ecg_sig))
        sig_diff = np.diff(ecg_filtered, 1)
        sig_abs_diff = np.abs(sig_diff)
        sig_smoothed = signal.convolve(np.concatenate((self.prev_diff_samples, sig_abs_diff)),
                                       self.hamming_window, mode='same', method='auto')[:len(ecg_filtered)]
        time_vector = np.concatenate((self.prev_times, time_vector))
        self.prev_samples = ecg_sig[-len(self.hamming_window):]
        self.prev_diff_samples = sig_abs_diff[-len(self.hamming_window):]
        self.prev_times = time_vector[-len(self.hamming_window):]
        peaks_idx_list, _ = signal.find_peaks(sig_smoothed)
        peaks_val_list = sig_smoothed[peaks_idx_list]
        peaks_time_list = time_vector[peaks_idx_list]
        detected_peaks_idx = []
        detected_peaks_time = []
        detected_peaks_val = []

        # Decision rules by Hamilton 2002 [1]
        for peak_idx, peak_val, peak_time in zip(peaks_idx_list, peaks_val_list, peaks_time_list):
            # 1- Ignore all peaks that precede or follow larger peaks by less than 200 ms.
            peaks_in_lim = [a and b and c for a, b, c in
                            zip(((peak_idx - self.ns200ms) < peaks_idx_list),
                                ((peak_idx + self.ns200ms) > peaks_idx_list),
                                (peak_idx != peaks_idx_list)
                                )
                            ]

            if True in (peak_val < peaks_val_list[peaks_in_lim]):
                continue

            # 2- If a peak occurs, check to see whether the ECG signal contained both positive and negative slopes.
            # TODO: Find a better way of checking this.
            # if peak_idx == 0:
            #     continue
            # elif peak_idx < 10:
            #     n_sample = peak_idx
            # else:
            #     n_sample = 10
            # The current n_sample leads to missing some R-peaks as it may have wider/thinner width.
            # slopes = np.diff(ecg_sig[peak_idx-n_sample:peak_idx])
            # if slopes[0] * slopes[-1] >= 0:
            #     continue

            # check missing peak
            self.check_missing_peak(peak_time, peak_idx, detected_peaks_idx, ecg_sig, time_vector)

            # 3- If the peak occurred within 360 ms of a previous detection and had a maximum slope less than half the
            # maximum slope of the previous detection assume it is a T-wave
            if (peak_time - self.r_peaks_buffer[-1][1]) < .36:
                if peak_idx < 15:
                    st_idx = 0
                else:
                    st_idx = peak_idx - 15
                if (peak_idx + 15) > (len(ecg_sig) - 1):
                    end_idx = len(ecg_sig) - 1
                else:
                    end_idx = peak_idx + 15

                curr_max_slope = np.abs(np.diff(ecg_sig[st_idx:end_idx])).max()
                if curr_max_slope < (.5 * self.prev_max_slope):
                    continue

            # 4- If the peak is larger than the detection threshold call it a QRS complex, otherwise call it noise.
            if peak_idx < 25:
                st_idx = 0
            else:
                st_idx = peak_idx - 25
            pval = peak_val  # ecg_sig[st_idx:peak_idx].max()

            if pval > self.decision_threshold:
                temp_idx = st_idx + np.argmax(ecg_sig[st_idx:peak_idx + 1])
                temp_time = time_vector[temp_idx]

                detected_peaks_idx.append(temp_idx)
                detected_peaks_val.append(ecg_sig[st_idx:peak_idx + 1].max())
                detected_peaks_time.append(temp_time)
                self._push_r_peak(pval, temp_time)

                if peak_idx < 25:
                    st_idx = 0
                else:
                    st_idx = peak_idx - 25
                self.prev_max_slope = np.abs(np.diff(ecg_sig[st_idx:peak_idx + 25])).max()
            else:
                self._push_noise_peak(pval, peak_idx, peak_time)

            # TODO: Check lead inversion!

        # Check for two close peaks
        occurrence_time = [item[1] for item in self.r_peaks_buffer]
        close_idx = (np.diff(np.array(occurrence_time), 1) < .05)
        if (True in close_idx) and len(detected_peaks_idx) > 0:
            del detected_peaks_time[0]
            del detected_peaks_val[0]

        return detected_peaks_time, detected_peaks_val

    def check_missing_peak(self, peak_time, peak_idx, detected_peaks_idx, ecg_sig, time_vector):
        # 5- If an interval equal to 1.5 times the average R-to-R interval has elapsed since the most recent
        # detection, within that interval there was a peak that was larger than half the detection threshold and
        # the peak followed the preceding detection by at least 360 ms, classify that peak as a QRS complex.
        if (peak_time - self.r_peaks_buffer[-1][1]) > (1.4 * self.average_rr_interval):
            last_noise_val, last_noise_idx, last_noise_time = self.noise_peaks_buffer[-1]
            if last_noise_val > (.5 * self.decision_threshold):
                if (last_noise_time - self.r_peaks_buffer[-1][1]) > .36:
                    self.noise_peaks_buffer.pop(-1)
                    if peak_idx > last_noise_idx:
                        if last_noise_idx < 20:
                            st_idx = 0
                        else:
                            st_idx = last_noise_idx - 20
                        detected_peaks_idx.append(st_idx + np.argmax(ecg_sig[st_idx:peak_idx]))
                        self._push_r_peak(last_noise_val, time_vector[detected_peaks_idx[-1]])
                        if peak_idx < 25:
                            st_idx = 0
                        else:
                            st_idx = peak_idx - 25
                        self.prev_max_slope = np.abs(np.diff(ecg_sig[st_idx:peak_idx + 25])).max()
                    else:
                        # The peak is in the previous chunk
                        # TODO: return a negative index for it!
                        pass


class FileRecorder:
    """Explorepy file recorder class.

    This class can write ExG, orientation and environment data into (separated) EDF+ files. It can write data while
    streaming from Explore device. The incoming data will be stored in a buffer and after it reached fs samples, it
    writes the buffer in EDF file.

    """

    def __init__(self, filename, ch_label, fs, ch_unit, timestamp=None, adc_mask=None, ch_min=None, ch_max=None,
                 device_name='Explore', file_type='edf', do_overwrite=False):
        """

        Args:
            filename (str): File name
            ch_label (list): List of channel labels.
            fs (int): Sampling rate (must be identical for all channels)
            ch_unit (list): List of channels unit (e.g. 'uV', 'mG', 's', etc.)
            timestamp (datetime): The time at which this recording starts
            adc_mask (str): Channel mask
            ch_min (list): List of minimum value of each channel. Only needed in edf mode (can be None in csv mode)
            ch_max (list): List of maximum value of each channel. Only needed in edf mode (can be None in csv mode)
            device_name (str): Recording device name
            file_type (str): File type. current options: 'edf' and 'csv'.
            do_overwrite (bool): Overwrite file if a file with the same name exists already.
        """

        # Check invalid characters
        if set(r'<>{}[]~`*%').intersection(filename):
            raise ValueError("Invalid character in file name")

        self._file_obj = None
        self.file_type = file_type
        self.timestamp = timestamp
        self._ch_label = ch_label
        self._ch_unit = ch_unit
        self.adc_mask = adc_mask
        self._ch_max = ch_max
        self._ch_min = ch_min
        self._n_chan = len(ch_label)
        self._device_name = device_name
        self._fs = int(fs)
        self._rec_time_offset = None

        if file_type == 'edf':
            if (len(ch_unit) != len(ch_label)) or (len(ch_label) != len(ch_min)) or (len(ch_label) != len(ch_max)):
                raise ValueError('ch_label, ch_unit, ch_min and ch_max must have the same length!')
            self._file_name = filename + '.bdf'
            self._create_edf(do_overwrite=do_overwrite)
            self._init_edf_channels()
            self._data = np.zeros((self._n_chan, 0))
            self._annotations_buffer = []
            self._timestamps = []
        elif file_type == 'csv':
            self._file_name = filename + '.csv'
            self._create_csv(do_overwrite=do_overwrite)

    @property
    def fs(self):
        """Sampling frequency"""
        return self._fs

    def _create_edf(self, do_overwrite):
        if (not do_overwrite) and os.path.isfile(self._file_name):
            raise FileExistsError(self._file_name + ' already exists!')
        assert self._file_obj is None, "Usage Error: File object has been created already."
        self._file_obj = pyedflib.EdfWriter(self._file_name, self._n_chan, file_type=pyedflib.FILETYPE_BDFPLUS)

    def _create_csv(self, do_overwrite):
        if (not do_overwrite) and os.path.isfile(self._file_name):
            raise FileExistsError(self._file_name + ' already exists!')
        assert self._file_obj is None, "Usage Error: File object has been created already."
        self._file_obj = open(self._file_name, 'w', newline='\n')
        self._csv_obj = csv.writer(self._file_obj, delimiter=",")
        self._csv_obj.writerow(self._ch_label)

    def stop(self):
        """Stop recording"""
        assert self._file_obj is not None, "Usage Error: File object has not been created yet."
        if self.file_type == 'edf':
            if self._data.shape[1] > 0:
                with lock:
                    self._file_obj.writeSamples(list(self._data))
                    self._write_edf_anno()
            self._file_obj.close()
            self._file_obj = None
        elif self.file_type == 'csv':
            self._file_obj.close()

    def _init_edf_channels(self):
        self._file_obj.setEquipment(self._device_name)
        self._file_obj.setStartdatetime(datetime.datetime.now())

        ch_info_list = []
        for ch in zip(self._ch_label, self._ch_unit, self._ch_max, self._ch_min):
            ch_info_list.append({'label': ch[0],
                                 'dimension': ch[1],
                                 'sample_rate': self._fs,
                                 'physical_max': ch[2],
                                 'physical_min': ch[3],
                                 'digital_max': 8388607,
                                 'digital_min': -8388608,
                                 'prefilter': '',
                                 'transducer': ''
                                 })
        for i, ch_info in enumerate(ch_info_list):
            self._file_obj.setSignalHeader(i, ch_info)

    def write_data(self, packet):
        """writes data to the file

        Notes:
            If file type is set to EDF, this function writes each 1 seconds of data. If the input is less than 1 second,
            it will be buffered in the memory and it will be written in the file when enough data is in the buffer.

        Args:
            packet (explorepy.packet.Packet): ExG or Orientation packet

        """
        time_vector, sig = packet.get_data(self._fs)

        if len(time_vector) == 1:
            data = np.array(time_vector + sig)[:, np.newaxis]
        else:
            if self._rec_time_offset is None:
                self._rec_time_offset = time_vector[0]
            data = np.concatenate((np.array(time_vector)[:, np.newaxis].T, np.array(sig)), axis=0)
        data = np.round(data, 4)

        if self.file_type == 'edf':
            if data.shape[0] != self._n_chan:
                raise ValueError('Input first dimension must be {}'.format(self._n_chan))
            self._data = np.concatenate((self._data, data), axis=1)
            self._timestamps += list(data[0, :])
            with lock:
                if self._data.shape[1] > self._fs:
                    self._file_obj.writeSamples(list(self._data[:, :self._fs]))
                    self._write_edf_anno()
                    self._data = self._data[:, self._fs:]
        elif self.file_type == 'csv':
            self._csv_obj.writerows(data.T.tolist())
            self._file_obj.flush()

    def _write_edf_anno(self):
        """write annotations in EDF file"""
        for ts, code in list(self._annotations_buffer):
            # correct clock deviations
            idx = np.argmax(np.array(self._timestamps) > ts) - 1
            if idx != -1:
                timestamp = idx / self.fs
                self._file_obj.writeAnnotation(timestamp, 0.001, code)
                self._annotations_buffer.remove((ts, code))  # remove the written annotation from original buffer

    def set_marker(self, packet):
        """Writes a marker event in the file

        Args:
            packet (explorepy.packet.EventMarker): Event marker packet

        """
        timestamp, code = packet.get_data()
        timestamp[0] = round(timestamp[0], 4)
        if self.file_type == 'csv':
            data = timestamp + code
            self._csv_obj.writerow(data)
            self._file_obj.flush()
        elif self.file_type == 'edf':
            if self._rec_time_offset is None:
                self._rec_time_offset = timestamp[0]
            self._annotations_buffer.append((timestamp[0], code[0]))

    def write_meta(self):
        """Writes meta data in the file"""
        channels = ['ch' + str(i + 1) for i, flag in enumerate(reversed(self.adc_mask)) if flag == 1]
        row = [self.timestamp, self._device_name, self._fs, str(' '.join(channels)), self._ch_unit]
        self._csv_obj.writerow(row)
        self._file_obj.flush()


class LslServer:
    """Class for LabStreamingLayer integration"""

    def __init__(self, device_info):
        n_chan = device_info['adc_mask'].count(1)
        self.exg_fs = device_info['sampling_rate']
        orn_fs = 20

        info_exg = StreamInfo(name=device_info["device_name"] + "_ExG",
                              type='ExG',
                              channel_count=n_chan,
                              nominal_srate=self.exg_fs,
                              channel_format='float32',
                              source_id=device_info["device_name"] + "_ExG")
        info_exg.desc().append_child_value("manufacturer", "Mentalab")
        channels = info_exg.desc().append_child("channels")
        for i, mask in enumerate(device_info['adc_mask']):
            if mask == 1:
                channels.append_child("channel") \
                    .append_child_value("name", EXG_CHANNELS[i]) \
                    .append_child_value("unit", EXG_UNITS[i]) \
                    .append_child_value("type", "ExG")

        info_orn = StreamInfo(name=device_info["device_name"] + "_ORN",
                              type='ORN',
                              channel_count=9,
                              nominal_srate=orn_fs,
                              channel_format='float32',
                              source_id=device_info["device_name"] + "_ORN")
        info_orn.desc().append_child_value("manufacturer", "Mentalab")
        channels = info_exg.desc().append_child("channels")
        for chan, unit in zip(ORN_CHANNELS, ORN_UNITS):
            channels.append_child("channel") \
                .append_child_value("name", chan) \
                .append_child_value("unit", unit) \
                .append_child_value("type", "ORN")

        info_marker = StreamInfo(name=device_info["device_name"] + "_Marker",
                                 type='Markers',
                                 channel_count=1,
                                 nominal_srate=0,
                                 channel_format='string',
                                 source_id=device_info["device_name"] + "_Markers")

        logger.info(
            f"LSL Streams have been created with names/source IDs as the following:\n"
            f"\t\t\t\t\t {device_info['device_name']}_ExG\n"
            f"\t\t\t\t\t {device_info['device_name']}_ORN\n"
            f"\t\t\t\t\t {device_info['device_name']}_Markers\n"
        )
        self.orn_outlet = StreamOutlet(info_orn)
        self.exg_outlet = StreamOutlet(info_exg)
        self.marker_outlet = StreamOutlet(info_marker)

    def push_exg(self, packet):
        """Push data to ExG outlet

        Args:
            packet (explorepy.packet.EEG): ExG packet
        """
        _, exg_data = packet.get_data(self.exg_fs)
        self.exg_outlet.push_chunk(exg_data.T.tolist())

    def push_orn(self, packet):
        """Push data to orientation outlet

        Args:
            packet (explorepy.packet.Orientation): Orientation packet
        """
        _, orn_data = packet.get_data()
        self.orn_outlet.push_sample(orn_data)

    def push_marker(self, packet):
        """Push data to marker outlet

        Args:
            packet (explorepy.packet.EventMarker): Event marker packet
        """
        _, code = packet.get_data()
        self.marker_outlet.push_sample(code)


class ImpedanceMeasurement:
    """Impedance measurement class"""

    def __init__(self, device_info, calib_param, notch_freq):
        """
        Args:
            device_info (dict): Device information dictionary
            calib_param (dict): Calibration parameters dictionary
            notch_freq (int): Line frequency (for notch filter)
        """
        self._device_info = device_info
        self._calib_param = calib_param
        self._filters = {}
        self._notch_freq = notch_freq
        self._add_filters()

    def _add_filters(self):
        bp_freq = self._device_info['sampling_rate'] / 4 - 1.5, self._device_info['sampling_rate'] / 4 + 1.5
        noise_freq = self._device_info['sampling_rate'] / 4 + 2.5, self._device_info['sampling_rate'] / 4 + 5.5

        self._filters['notch'] = ExGFilter(cutoff_freq=self._notch_freq,
                                           filter_type='notch',
                                           s_rate=self._device_info['sampling_rate'],
                                           n_chan=self._device_info['adc_mask'].count(1))

        self._filters['demodulation'] = ExGFilter(cutoff_freq=bp_freq,
                                                  filter_type='bandpass',
                                                  s_rate=self._device_info['sampling_rate'],
                                                  n_chan=self._device_info['adc_mask'].count(1))

        self._filters['base_noise'] = ExGFilter(cutoff_freq=noise_freq,
                                                filter_type='bandpass',
                                                s_rate=self._device_info['sampling_rate'],
                                                n_chan=self._device_info['adc_mask'].count(1))

    def measure_imp(self, packet):
        """Compute electrode impedances
        """
        temp_packet = self._filters['notch'].apply(input_data=packet, in_place=False)
        self._calib_param['noise_level'] = self._filters['base_noise']. \
            apply(input_data=temp_packet, in_place=False).get_ptp()
        self._filters['demodulation'].apply(
            input_data=temp_packet, in_place=True
        ).calculate_impedance(self._calib_param)
        return temp_packet


class PhysicalOrientation:
    """
    Movement sensors modules
    """

    def __init__(self):
        self.ED_prv = None
        self.theta = 0.
        self.axis = np.array([0, 0, -1])
        self.matrix = np.identity(3)
        self.init_set = None
        self.calibre_set = None
        self.status = "NOT READY"

    def calculate(self, packet):
        packet = copy.deepcopy(packet)
        if self.init_set:
            self._map(packet)
        else:
            self._get_rest_orn(packet)
        return packet

    def _get_rest_orn(self, packet):
        D = packet.acc / (np.dot(packet.acc, packet.acc) ** 0.5)
        # [kx, ky, kz, mx_offset, my_offset, mz_offset] = self.calibre_set
        packet.mag[0] = self.calibre_set[0] * (packet.mag[0] - self.calibre_set[3])
        packet.mag[1] = self.calibre_set[1] * (packet.mag[1] - self.calibre_set[4])
        packet.mag[2] = self.calibre_set[2] * (packet.mag[2] - self.calibre_set[5])
        E = -1 * np.cross(D, packet.mag)
        E = E / (np.dot(E, E) ** 0.5)
        # here you can find an estimation of actual north from packet.mag, it is perpendicular to D and still
        # co-planar with D and mag, somehow reducing error
        N = -1 * np.cross(E, D)
        N = N / (np.dot(N, N) ** 0.5)
        T_init = np.column_stack((E, N, D))
        N_init = np.matmul(np.transpose(T_init), N)
        E_init = np.matmul(np.transpose(T_init), E)
        D_init = np.matmul(np.transpose(T_init), D)
        self.init_set = [T_init, N_init, E_init, D_init]
        self.ED_prv = [E, D]

    def read_calibre_data(self, device_name):
        config = configparser.ConfigParser()
        calibre_file = user_config_dir(appname="explorepy", appauthor="Mentalab") + "/conf.ini"
        if os.path.isfile(calibre_file):
            config.read(calibre_file)
            try:
                calibre_coef = config[device_name]
                self.calibre_set = np.asarray([float(calibre_coef['kx']), float(calibre_coef['ky']),
                                               float(calibre_coef['kz']), float(calibre_coef['mx']),
                                               float(calibre_coef['my']), float(calibre_coef['mz'])])
                return True
            except KeyError:
                return False
        else:
            return False

    def _map(self, packet):
        acc = packet.acc
        acc = acc / (np.dot(acc, acc) ** 0.5)
        gyro = packet.gyro * 1.745329e-5  # radian per second
        packet.mag[0] = self.calibre_set[0] * (packet.mag[0] - self.calibre_set[3])
        packet.mag[1] = self.calibre_set[1] * (packet.mag[1] - self.calibre_set[4])
        packet.mag[2] = self.calibre_set[2] * (packet.mag[2] - self.calibre_set[5])
        mag = packet.mag
        D = acc
        dD = D - self.ED_prv[1]
        da = np.cross(self.ED_prv[1], dD)
        E = -1 * np.cross(D, mag)
        E = E / (np.dot(E, E) ** 0.5)
        dE = E - self.ED_prv[0]
        dm = np.cross(self.ED_prv[0], dE)
        dg = 0.05 * gyro
        dth = -0.95 * dg + 0.025 * da + 0.025 * dm
        D = self.ED_prv[1] + np.cross(dth, self.ED_prv[1])
        D = D / (np.dot(D, D) ** 0.5)
        Err = np.dot(D, E)
        D_tmp = D - 0.5 * Err * E
        E_tmp = E - 0.5 * Err * D
        D = D_tmp / (np.dot(D_tmp, D_tmp) ** 0.5)
        E = E_tmp / (np.dot(E_tmp, E_tmp) ** 0.5)
        N = -1 * np.cross(E, D)
        N = N / (np.dot(N, N) ** 0.5)
        '''
        If you comment this block it will give you the absolute orientation based on {East,North,Up} coordinate system.
        If you keep this block of code it will give you the relative orientation based on initial state of the device.
        So, it is important to keep the device steady, so that the device can capture the initial direction properly.
        '''
        ##########################
        T = np.zeros((3, 3))
        [T_init, N_init, E_init, D_init] = self.init_set
        T = np.column_stack((E, N, D))
        T_test = np.matmul(T, T_init.transpose())
        N = np.matmul(T_test.transpose(), N_init)
        E = np.matmul(T_test.transpose(), E_init)
        D = np.matmul(T_test.transpose(), D_init)
        ##########################
        matrix = np.identity(3)
        matrix = np.column_stack((E, N, D))
        N = N / (np.dot(N, N) ** 0.5)
        E = E / (np.dot(E, E) ** 0.5)
        D = D / (np.dot(D, D) ** 0.5)
        self.ED_prv = [E, D]
        self.matrix = self.matrix * 0.9 + 0.1 * matrix
        [theta, rot_axis] = packet.compute_angle(matrix=self.matrix)
        self.theta = self.theta * 0.9 + 0.1 * theta
        packet.theta = self.theta
        self.axis = self.axis * 0.9 + 0.1 * rot_axis
        packet.rot_axis = self.axis

    @staticmethod
    def init_dir():
        if not os.path.isfile(user_config_dir(appname="explorepy", appauthor="Mentalab") + "/conf.ini"):
            os.makedirs(user_config_dir(appname="explorepy", appauthor="Mentalab"), exist_ok=True)
            calibre_out_file = user_config_dir(appname="explorepy", appauthor="Mentalab") + "/conf.ini"
            with open(calibre_out_file, "w") as f_coef:
                config = configparser.ConfigParser()
                config['DEFAULT'] = {'description': 'configurations for Explorepy'}
                config.write(f_coef)
                f_coef.close()

        if not os.path.isdir(user_cache_dir(appname="explorepy", appauthor="Mentalab")):
            os.makedirs(user_cache_dir(appname="explorepy", appauthor="Mentalab"), exist_ok=True)

    @staticmethod
    def calibrate(cache_dir, device_name):
        calibre_out_file = user_config_dir(appname="explorepy", appauthor="Mentalab") + "/conf.ini"
        parser = configparser.ConfigParser()
        parser.read(calibre_out_file)
        with open((cache_dir + "_ORN.csv"), "r") as f_set:
            csv_reader = csv.reader(f_set, delimiter=",")
            np_set = list(csv_reader)
            np_set = np.array(np_set[1:], dtype=np.float)
            mag_set_x = np.sort(np_set[:, -3])
            mag_set_y = np.sort(np_set[:, -2])
            mag_set_z = np.sort(np_set[:, -1])
            mx_offset = 0.5 * (mag_set_x[0] + mag_set_x[-1])
            my_offset = 0.5 * (mag_set_y[0] + mag_set_y[-1])
            mz_offset = 0.5 * (mag_set_z[0] + mag_set_z[-1])
            kx = 0.5 * (mag_set_x[-1] - mag_set_x[0])
            ky = 0.5 * (mag_set_y[-1] - mag_set_y[0])
            kz = 0.5 * (mag_set_z[-1] - mag_set_z[0])
            # k = np.sort(np.array([kx, ky, kz]))  # Not used here but might be needed in the future
            kx = 1 / kx
            ky = 1 / ky
            kz = 1 / kz
            f_set.close()
        os.remove((cache_dir + "_ORN.csv"))
        os.remove((cache_dir + "_ExG.csv"))
        os.remove((cache_dir + "_Marker.csv"))
        if parser.has_section(device_name):
            parser = configparser.ConfigParser()
            parser.read(calibre_out_file)
            with open(calibre_out_file, "w") as f_coef:
                parser.set(device_name, 'kx', str(kx))
                parser.set(device_name, 'ky', str(ky))
                parser.set(device_name, 'kz', str(kz))
                parser.set(device_name, 'mx', str(mx_offset))
                parser.set(device_name, 'my', str(my_offset))
                parser.set(device_name, 'mz', str(mz_offset))
                parser.write(f_coef)
                f_coef.close()
        else:
            with open(calibre_out_file, "w") as f_coef:
                parser[device_name] = {'kx': str(kx),
                                       'ky': str(ky),
                                       'kz': str(kz),
                                       'mx': str(mx_offset),
                                       'my': str(mx_offset),
                                       'mz': str(mx_offset)}
                parser.write(f_coef)
                f_coef.close()

    @staticmethod
    def check_calibre_data(device_name):
        config = configparser.ConfigParser()
        calibre_file = user_config_dir(appname="explorepy", appauthor="Mentalab") + "/conf.ini"
        if os.path.isfile(calibre_file):
            config.read(calibre_file)
            if config.has_section(device_name):
                return True
        return False


def find_free_port():
    """Find a free port on the localhost

    Returns:
        int: Port number
    """
    with closing(socket.socket(socket.AF_INET, socket.SOCK_STREAM)) as free_socket:
        free_socket.bind(('localhost', 0))
        free_socket.setsockopt(socket.SOL_SOCKET, socket.SO_REUSEADDR, 1)
        port_number = free_socket.getsockname()[1]
        return port_number


def generate_eeglab_dataset(file_name):
    """Generates an EEGLab dataset from edf(bdf+) file
    """
<<<<<<< HEAD
    raw_data = io.read_raw_bdf(file_name)
    dd = raw_data.get_data(units="uV")
    raw_data = raw_data.drop_channels(raw_data.ch_names[0])
    export.export_raw(file_name + '.set', raw_data,
                      fmt='eeglab',
                      overwrite=True, physical_range=[-400000, 400000])
=======
    raw_data = io.read_raw_edf(file_name)
    if 'TimeStamp' in raw_data.ch_names:
        raw_data = raw_data.drop_channels('TimeStamp')
    export.export_raw(file_name + '.set',raw_data,fmt = 'eeglab',overwrite = True, physical_range = [-400000, 400000])
>>>>>>> e3d09ad9
<|MERGE_RESOLUTION|>--- conflicted
+++ resolved
@@ -873,16 +873,8 @@
 def generate_eeglab_dataset(file_name):
     """Generates an EEGLab dataset from edf(bdf+) file
     """
-<<<<<<< HEAD
     raw_data = io.read_raw_bdf(file_name)
-    dd = raw_data.get_data(units="uV")
     raw_data = raw_data.drop_channels(raw_data.ch_names[0])
     export.export_raw(file_name + '.set', raw_data,
                       fmt='eeglab',
-                      overwrite=True, physical_range=[-400000, 400000])
-=======
-    raw_data = io.read_raw_edf(file_name)
-    if 'TimeStamp' in raw_data.ch_names:
-        raw_data = raw_data.drop_channels('TimeStamp')
-    export.export_raw(file_name + '.set',raw_data,fmt = 'eeglab',overwrite = True, physical_range = [-400000, 400000])
->>>>>>> e3d09ad9
+                      overwrite=True, physical_range=[-400000, 400000])