# -*- coding: utf-8 -*-
from __future__ import unicode_literals
import os
import sys

sys.path.insert(0, os.path.abspath('../src/explorepy/'))
autodoc_mock_imports = ['bluetooth', 'pylsl', 'bokeh', 'tornado',
                        'explorepy.exploresdk', 'explorepy._exploresdk']

extensions = [
    'sphinx.ext.autodoc',
    'sphinx.ext.autosummary',
    'sphinx.ext.coverage',
    'sphinx.ext.doctest',
    'sphinx.ext.extlinks',
    'sphinx.ext.ifconfig',
    'sphinx.ext.napoleon',
    'sphinx.ext.todo',
    'sphinx.ext.viewcode',
]
if os.getenv('SPELLCHECK'):
    extensions += 'sphinxcontrib.spelling',
    spelling_show_suggestions = True
    spelling_lang = 'en_US'

source_suffix = '.rst'
master_doc = 'index'
project = 'explorepy'
year = '2018-2024'
author = 'Mentalab GmbH.'
copyright = '{0}, {1}'.format(year, author)
<<<<<<< HEAD
version = release = '2.0.0'
=======
version = release = '3.0.0'
>>>>>>> 4a0ce7ad

pygments_style = 'trac'
templates_path = ['.']
extlinks = {
    'issue': ('https://github.com/Mentalab-hub/explorepy/issues/%s', '#'),
    'pr': ('https://github.com/Mentalab-hub/explorepy/pull/%s', 'PR #'),
}
# on_rtd is whether we are on readthedocs.org
#on_rtd = os.environ.get('READTHEDOCS', None) == 'True'

#if not on_rtd:  # only set the theme if we're building docs locally
html_theme = 'sphinx_rtd_theme'

html_use_smartypants = True
html_last_updated_fmt = '%b %d, %Y'
html_split_index = False
html_sidebars = {
   '**': ['searchbox.html', 'globaltoc.html', 'sourcelink.html'],
}
html_short_title = '%s-%s' % (project, version)

# If false, no module index is generated.
html_domain_indices = True

napoleon_google_docstring = True

napoleon_use_ivar = True
napoleon_use_rtype = False
napoleon_use_param = False
napoleon_include_private_with_doc = True
napoleon_include_special_with_doc = True

autoclass_content = 'both'
autodoc_default_flags = [
    'members',
    'inherited-members',
    'private-members',
    'show-inheritance',
]
autodoc_member_order = 'bysource'
autosummary_generate = True<|MERGE_RESOLUTION|>--- conflicted
+++ resolved
@@ -29,11 +29,7 @@
 year = '2018-2024'
 author = 'Mentalab GmbH.'
 copyright = '{0}, {1}'.format(year, author)
-<<<<<<< HEAD
-version = release = '2.0.0'
-=======
 version = release = '3.0.0'
->>>>>>> 4a0ce7ad
 
 pygments_style = 'trac'
 templates_path = ['.']
