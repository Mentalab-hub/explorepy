=====
Usage
=====

Command Line Interface
^^^^^^^^^^^^^^^^^^^^^^
**Command structure:**
``explorepy <command> [args]``


Available Commands
""""""""""""""""""

**find_device**
Scans for nearby explore-devices. Prints out Name and MAC address of the found devices


**acquire**

Connects to device, needs either MAC or Name of the desired device as input
* ``-a`` or ``--address``    Device MAC address (Form XX:XX:XX:XX:XX:XX).
* ``-n`` or ``--name``       Device name (e.g. "Explore_12AB").



**record_data**
Connects to a device and records Orientation and Body data live to 2 separate CSV files

* ``-a`` or ``--address``    Device MAC address (Form XX:XX:XX:XX:XX:XX).
* ``-n`` or ``--name``       Device name (e.g. Explore_12AB).
* ``-f`` or ``--filename``   The name of the new CSV Files.
* ``-o`` or ``--overwrite``  Overwrite already existing files with the same name.
* ``-d`` or ``--duration``   Recording duration in seconds



**push2lsl**
<<<<<<< HEAD
Streams Data to Lab stream layer. Inputs: Name or Address and Channel number
=======
Streams Data to Lab stream layer. Inputs: Name or Address and Channel number (either 4 or 8)
>>>>>>> f4578015

* ``-a`` or ``--address``    Device MAC address (Form XX:XX:XX:XX:XX:XX).
* ``-n`` or ``--name``       Device name (e.g. Explore_12AB).
* ``-c`` or ``--channels``   Number of channels. This is necessary for push2lsl



**bin2csv**
Takes a Binary file and converts it to 2 CSV files (orientation and Body)

* ``-i`` or ``--inputfile``  Name of the input file
* ``-o`` or ``--overwrite``  Overwrite already existing files with the same name.



**visualize**
Visualizes real-time data in a browser-based dashboard. Currently, Chrome is the supported browser. The visualization in IE and Edge might be very slow.

* ``-a`` or ``--address``    Device MAC address (Form XX:XX:XX:XX:XX:XX).
* ``-n`` or ``--name``       Device name (e.g. Explore_12AB).
* ``-c`` or ``--channels``   Number of channels.
* ``-nf`` or ``--notchfreq`` Frequency of applied notch filter (By default, no notch filter is applied)


<<<<<<< HEAD
**impedance**
Visualizes electrodes impedances in a browser-based dashboard. Currently, Chrome is the supported browser.

* ``-a`` or ``--address``    Device MAC address (Form XX:XX:XX:XX:XX:XX).
* ``-n`` or ``--name``       Device name (e.g. Explore_12AB).
* ``-c`` or ``--channels``   Number of channels.
* ``-nf`` or ``--notchfreq`` Frequency of applied notch filter (By default, no notch filter is applied)


**format_memory**
This command formats the memory of the specified Explore device.

* ``-a`` or ``--address``    Device MAC address (Form XX:XX:XX:XX:XX:XX).
* ``-n`` or ``--name``       Device name (e.g. Explore_12AB).

**set_sampling_rate**
This command sets the sampling rate of ExG input on the specified Explore device. The only acceptable values for sampling rates are 250, 500 or 1000. Please note that this feature is in its alpha state. There might be some inconsistency with other modules in sampling rates except 250 Hz.

* ``-a`` or ``--address``        Device MAC address (Form XX:XX:XX:XX:XX:XX).
* ``-n`` or ``--name``           Device name (e.g. Explore_12AB).
* ``-r`` or ``--sampling_rate``  Sampling rate of ExG channels, it can be 250, 500 or 1000.


=======
>>>>>>> f4578015
Example commands:
"""""""""""""""""
Data acquisition: ``explorepy acquire -n Explore_XXXX  #Put your device Bluetooth name``

Record data: ``explorepy record_data -n Explore_XXXX -f file_name``

Push data to lsl: ``explorepy push2lsl -n Explore_XXXX -c 4 #-c number of channels (4 or 8)``

Convert a binary file to csv: ``explorepy bin2csv -i input_file``

Visualize in real-time: ``explorepy visualize -n Explore_XXXX -c 4``

Impedance measurement: ``explorepy impedance -n Explore_XXXX -c 4``

Format the memory: ``explorepy format_memory -n Explore_XXXX``

Set the sampling rate: ``explorepy set_sampling_rate -n Explore_XXXX -r 500``

To see the full list of commands ``explorepy -h``.

Python project
^^^^^^^^^^^^^^
To use explorepy in a python project::

	import explorepy


Initialization
^^^^^^^^^^^^^^
Before starting a session, make sure your device is paired to your computer. The device will be shown under the following name: Explore_XXXX,
with the last 4 characters being the last 4 hex numbers of the devices MAC adress

**Make sure to initialize the Bluetooth connection before streaming using the following lines**::

    explorer = explorepy.Explore()
    explorer.connect(device_name="Explore_XXXX") #Put your device Bluetooth name

Alternatively you can use the device's MAC address::

    explorer.connect(device_addr="XX:XX:XX:XX:XX:XX")

If the device is not found it will raise an error.

Streaming
^^^^^^^^^
After connecting to the device you are able to stream data and print the data in the console.::

    explorer.acquire()


Recording
^^^^^^^^^
Afterwards you are free to start recording to CSV using the following line::

    explorer.record_data(file_name='test', duration=120)

This will record data in three separate files "test_ExG.csv", "test_ORN.csv" and "test_marker.csv" which contain ExG, orientation data (accelerometer, gyroscope, magnetometer) and event markers respectively. The duration of the recording can be specified (in seconds).
The program will usually stop if files with the same name are detected. If you want to overwrite already existing files, change the line above::

    explorer.record_data(file_name='test', do_overwrite=True, duration=120)


Visualization
^^^^^^^^^^^^^
It is possible to visualize real-time signal in a browser-based dashboard by the following code. Currently, Chrome is the supported browser. The visualization in IE and Edge might be very slow.::


    explorer.visualize(n_chan=4, bp_freq=(1, 30), notch_freq=50)

Where `n_chan`, `bp_freq` and `notch_freq` determine the number of channels, cut-off frequencies of bandpass filter and frequency of notch filter (either 50 or 60) respectively.


In the dashboard, you can set signal mode to EEG or ECG. EEG mode provides the spectral analysis plot of the signal. In ECG mode, the heart beats are detected and heart rate is estimated from RR-intervals.

EEG:

.. image:: /images/Dashboard_EEG.jpg
  :width: 800
  :alt: EEG Dashboard

ECG with heart beat detection:

.. image:: /images/Dashboard_ECG.jpg
  :width: 800
  :alt: ECG Dashboard


Impedance measurement
^^^^^^^^^^^^^^^^^^^^^
To measure electrodes impedances::


    explorer.impedance(n_chan=4, notch_freq=50)


.. image:: /images/Dashboard_imp.jpg
  :width: 800
  :alt: Impedance Dashboard

.. note::  The accuracy of measured impedances are subject to environmental conditions such as noise and temperature.

Labstreaminglayer (lsl)
^^^^^^^^^^^^^^^^^^^^^^^
You can push data directly to LSL using the following line::

    explorer.push2lsl(n_chan=4)


It is important that you state the number of channels your device has.
After that you can stream data from other software such as OpenVibe or other programming languages such as MATLAB, Java, C++ and so on. (See `labstreaminglayer <https://github.com/sccn/labstreaminglayer>`_, `OpenVibe <http://openvibe.inria.fr/how-to-use-labstreaminglayer-in-openvibe/>`_ documentations for details).
This function creates three LSL streams for ExG, Orientation and markers.
In case of a disconnect (device loses connection), the program will try to reconnect automatically.


Converter
^^^^^^^^^
It is also possible to extract BIN files from the device via USB. To convert these to CSV, you can use the function bin2csv, which takes your desired BIN file
and converts it to 2 CSV files (one for orientation, the other one for ExG data). Bluetooth connection is not necessary for conversion. ::

    from explorepy.tools import bin2csv
    bin2csv(bin_file)

If you want to overwrite existing files, use::

    bin2csv(bin_file, do_overwrite=True)
<|MERGE_RESOLUTION|>--- conflicted
+++ resolved
@@ -35,11 +35,7 @@
 
 
 **push2lsl**
-<<<<<<< HEAD
 Streams Data to Lab stream layer. Inputs: Name or Address and Channel number
-=======
-Streams Data to Lab stream layer. Inputs: Name or Address and Channel number (either 4 or 8)
->>>>>>> f4578015
 
 * ``-a`` or ``--address``    Device MAC address (Form XX:XX:XX:XX:XX:XX).
 * ``-n`` or ``--name``       Device name (e.g. Explore_12AB).
@@ -64,7 +60,6 @@
 * ``-nf`` or ``--notchfreq`` Frequency of applied notch filter (By default, no notch filter is applied)
 
 
-<<<<<<< HEAD
 **impedance**
 Visualizes electrodes impedances in a browser-based dashboard. Currently, Chrome is the supported browser.
 
@@ -87,9 +82,6 @@
 * ``-n`` or ``--name``           Device name (e.g. Explore_12AB).
 * ``-r`` or ``--sampling_rate``  Sampling rate of ExG channels, it can be 250, 500 or 1000.
 
-
-=======
->>>>>>> f4578015
 Example commands:
 """""""""""""""""
 Data acquisition: ``explorepy acquire -n Explore_XXXX  #Put your device Bluetooth name``
