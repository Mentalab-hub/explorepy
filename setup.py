--- conflicted
+++ resolved
@@ -25,11 +25,7 @@
 
 setup(
     name='explorepy',
-<<<<<<< HEAD
-    version='0.1.4',
-=======
     version='0.0.0',
->>>>>>> 729c20aa
     license='MIT license',
     description='Python API for Mentalab biosignal aquisition devices',
     long_description='%s\n%s' % (
@@ -53,23 +49,26 @@
         'Operating System :: POSIX',
         'Operating System :: Microsoft :: Windows',
         'Programming Language :: Python',
+        'Programming Language :: Python :: 2.7',
+        'Programming Language :: Python :: 3.5',
         'Programming Language :: Python :: 3.6',
         'Programming Language :: Python :: 3.7',
-        'Topic :: Education',
-        'Topic :: Scientific/Engineering :: Medical Science Apps.',
-        'Topic :: Scientific/Engineering :: Visualization'
+        # uncomment if you test on these interpreters:
+        # 'Programming Language :: Python :: Implementation :: IronPython',
+        # 'Programming Language :: Python :: Implementation :: Jython',
+        # 'Programming Language :: Python :: Implementation :: Stackless',
+        'Topic :: Utilities',
     ],
     keywords=[
-         'Mentalab', 'Explorepy', 'EEG signal',
+        # eg: 'keyword1', 'keyword2', 'keyword3',
     ],
     install_requires=[
-<<<<<<< HEAD
-        'numpy>=1.1.1', 'pybluez'
-=======
-        'numpy', 'pybluez>=0.22'
->>>>>>> 729c20aa
+        'numpy'  # eg: 'aspectlib==1.1.1', 'six>=1.7',
     ],
     extras_require={
+        # eg:
+        #   'rst': ['docutils>=0.11'],
+        #   ':python_version=="2.6"': ['argparse'],
     },
     entry_points={
         'console_scripts': [
