#!/usr/bin/env python
# -*- encoding: utf-8 -*-
from __future__ import absolute_import
from __future__ import print_function

import io
import re
import os
import sys
from glob import glob
from os.path import basename
from os.path import dirname
from os.path import join
from os.path import splitext

from setuptools import find_packages
from setuptools import setup
from setuptools import Extension
from setuptools.command.develop import develop
from setuptools.command.install import install


def read(*names, **kwargs):
    with io.open(
        join(dirname(__file__), *names),
        encoding=kwargs.get('encoding', 'utf8')
    ) as fh:
        return fh.read()


my_req = ['numpy', 'scipy', 'pyedflib==0.1.15', 'click==7.0', 'appdirs==1.4.3', 'sentry_sdk==1.0.0']
ext_modules_list = []
current_platform = sys.platform

if not os.environ.get('READTHEDOCS'):
    my_req.append('pylsl')
    my_req.append('bokeh==2.2.3')

<<<<<<< HEAD
    if current_platform!= 'darwin':
        my_req.append('pybluez22')
=======
    if current_platform.startswith('linux'):
        my_req.append('pybluez==0.22')
>>>>>>> d0acd4d8

    libPath = "lib"
    if current_platform == 'win32' or current_platform == 'win64':
        import subprocess
        import urllib.request
        minor_version = str(sys.version_info.minor)

        if minor_version == '6' or minor_version == '7':
            url = 'https://github.com/salman2135/pybluez_fork_0.22/releases/download/0.1/PyBluez-0.22-cp3' + minor_version + '-cp3' + minor_version + 'm-win_amd64.whl'
        else:    
            url = 'https://github.com/salman2135/pybluez_fork_0.22/releases/download/0.1/PyBluez-0.22-cp3' + minor_version + '-cp3' + minor_version + '-win_amd64.whl'
        
        output = url.split('/')[-1]
        urllib.request.urlretrieve(url, output)
        subprocess.check_call([sys.executable, "-m", "pip", "install", output]) 
        if os.path.exists(output): os.remove(output) 

        windows_lib_path = os.path.join(libPath, 'windows')
        ext_modules_list.append(Extension(
            name='explorepy._exploresdk',
            sources=[os.path.join(windows_lib_path, 'swig_interface_wrap.cxx'),
                     os.path.join(windows_lib_path, 'BluetoothHelpers.cpp'),
                     os.path.join(windows_lib_path, 'DeviceINQ.cpp'),
                     os.path.join(windows_lib_path, 'BTSerialPortBinding.cpp')],
            swig_opts=['-c++']
        ))

    elif current_platform.startswith('linux'):
        linux_lib_path = os.path.join(libPath, 'linux')

        ext_modules_list.append(Extension(
            name='explorepy._exploresdk',
            sources=[os.path.join(linux_lib_path, 'swig_interface_wrap.cxx'),
                     os.path.join(linux_lib_path, 'DeviceINQ.cpp'),
                     os.path.join(linux_lib_path, 'BTSerialPortBinding.cpp')],
            extra_link_args=["-lbluetooth"],
            swig_opts=['-c++']
        ))
    else:
        if sys.version_info >= (3, 6):
            my_req.append('pyobjc-core>=6')
            my_req.append('pyobjc-framework-Cocoa>=6')
        else:
            my_req.append('pyobjc-core>=3.1,<6')
            my_req.append('pyobjc-framework-Cocoa>=3.1,<6')
        os.system('cp  lib/mac/_exploresdk.so  src/explorepy')
        os.system('cp  lib/mac/btScan  src/explorepy')
        os.system('cp  lib/mac/exploresdk.py  src/explorepy')
setup(
    name='explorepy',
<<<<<<< HEAD
    version='1.5.1',
=======
    version='1.5.0',
>>>>>>> d0acd4d8

    license='MIT license',
    description='Python API for Mentalab biosignal aquisition devices',
    long_description='%s\n%s' % (
        re.compile('^.. start-badges.*^.. end-badges', re.M | re.S).sub('', read('README.rst')),
        re.sub(':[a-z]+:`~?(.*?)`', r'``\1``', read('CHANGELOG.rst'))
    ),
    author='Mentalab GmbH.',
    author_email='mohamad.atayi@mentalab.com',
    url='https://github.com/Mentalab-hub/explorepy',
    packages=find_packages('src'),
    package_dir={'': 'src'},
    py_modules=[splitext(basename(path))[0] for path in glob('src/*.py')],
    ext_modules=ext_modules_list,
    include_package_data=True,
    zip_safe=False,
    classifiers=[
        # complete classifier list: http://pypi.python.org/pypi?%3Aaction=list_classifiers
        'Development Status :: 5 - Production/Stable',
        'Intended Audience :: Developers',
        'License :: OSI Approved :: MIT License',
        'Operating System :: Unix',
        'Operating System :: POSIX',
        'Operating System :: Microsoft :: Windows',
        'Programming Language :: Python',
        'Programming Language :: Python :: 3.5',
        'Programming Language :: Python :: 3.6',
        'Programming Language :: Python :: 3.7',
        'Topic :: Education',
        'Topic :: Scientific/Engineering :: Medical Science Apps.',
        'Topic :: Scientific/Engineering :: Visualization'
    ],
    keywords=[
        'Mentalab', 'Explorepy', 'EEG signal',
    ],
    install_requires=my_req,
    extras_require={},
    entry_points='''
        [console_scripts]
        explorepy=explorepy.cli:cli
    ''',
)<|MERGE_RESOLUTION|>--- conflicted
+++ resolved
@@ -36,14 +36,8 @@
     my_req.append('pylsl')
     my_req.append('bokeh==2.2.3')
 
-<<<<<<< HEAD
     if current_platform!= 'darwin':
         my_req.append('pybluez22')
-=======
-    if current_platform.startswith('linux'):
-        my_req.append('pybluez==0.22')
->>>>>>> d0acd4d8
-
     libPath = "lib"
     if current_platform == 'win32' or current_platform == 'win64':
         import subprocess
@@ -93,12 +87,7 @@
         os.system('cp  lib/mac/exploresdk.py  src/explorepy')
 setup(
     name='explorepy',
-<<<<<<< HEAD
     version='1.5.1',
-=======
-    version='1.5.0',
->>>>>>> d0acd4d8
-
     license='MIT license',
     description='Python API for Mentalab biosignal aquisition devices',
     long_description='%s\n%s' % (
