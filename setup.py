--- conflicted
+++ resolved
@@ -82,11 +82,7 @@
         os.system('cp  lib/mac/exploresdk.py  src/explorepy')
 setup(
     name='explorepy',
-<<<<<<< HEAD
-    version='1.8.1',
-=======
     version='1.8.2',
->>>>>>> 604da11f
     license='MIT license',
     description='Python API for Mentalab biosignal aquisition devices',
     long_description_content_type="text/markdown",
