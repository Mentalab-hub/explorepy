#!/usr/bin/env python
# -*- encoding: utf-8 -*-
from __future__ import absolute_import
from __future__ import print_function

import io
import re
from glob import glob
from os.path import basename
from os.path import dirname
from os.path import join
from os.path import splitext
import os

from setuptools import find_packages
from setuptools import setup


def read(*names, **kwargs):
    with io.open(
        join(dirname(__file__), *names),
        encoding=kwargs.get('encoding', 'utf8')
    ) as fh:
        return fh.read()


my_req = ['numpy', 'scipy']
if not os.environ.get('READTHEDOCS'):
    my_req.append('pybluez==0.22')  # Add pybluez if the environment is other than READTHEDOCS
    my_req.append('pylsl==1.13.1')
    my_req.append('bokeh==1.0.4')

setup(
    name='explorepy',
<<<<<<< HEAD
    version='0.5.0',
=======
    version='0.4.0',
>>>>>>> f4578015
    license='MIT license',
    description='Python API for Mentalab biosignal aquisition devices',
    long_description='%s\n%s' % (
        re.compile('^.. start-badges.*^.. end-badges', re.M | re.S).sub('', read('README.rst')),
        re.sub(':[a-z]+:`~?(.*?)`', r'``\1``', read('CHANGELOG.rst'))
    ),
    author='Mohamad Atayi',
    author_email='bmeatayi@gmail.com',
    url='https://github.com/Mentalab-hub/explorepy',
    packages=find_packages('src'),
    package_dir={'': 'src'},
    py_modules=[splitext(basename(path))[0] for path in glob('src/*.py')],
    include_package_data=True,
    zip_safe=False,
    classifiers=[
        # complete classifier list: http://pypi.python.org/pypi?%3Aaction=list_classifiers
        'Development Status :: 5 - Production/Stable',
        'Intended Audience :: Developers',
        'License :: OSI Approved :: MIT License',
        'Operating System :: Unix',
        'Operating System :: POSIX',
        'Operating System :: Microsoft :: Windows',
        'Programming Language :: Python',
        'Programming Language :: Python :: 3.5',
        'Programming Language :: Python :: 3.6',
        'Programming Language :: Python :: 3.7',
        'Topic :: Education',
        'Topic :: Scientific/Engineering :: Medical Science Apps.',
        'Topic :: Scientific/Engineering :: Visualization'
    ],
    keywords=[
        'Mentalab', 'Explorepy', 'EEG signal',
    ],
    install_requires=my_req,
    extras_require={},
    entry_points={
        'console_scripts': [
            'explorepy = explorepy.__main__:main',
        ]
    },
)<|MERGE_RESOLUTION|>--- conflicted
+++ resolved
@@ -32,11 +32,8 @@
 
 setup(
     name='explorepy',
-<<<<<<< HEAD
     version='0.5.0',
-=======
-    version='0.4.0',
->>>>>>> f4578015
+
     license='MIT license',
     description='Python API for Mentalab biosignal aquisition devices',
     long_description='%s\n%s' % (
