--- conflicted
+++ resolved
@@ -42,13 +42,9 @@
           'eeglabio',
           'pandas',
           'pyserial',
-<<<<<<< HEAD
-          'pyyaml']  # noqa: E501
-=======
           'pyyaml',
           'bleak']  # noqa: E501
 
->>>>>>> 4a0ce7ad
 test_requirements = ["pytest==6.2.5",
                      "pytest-mock==3.10.0",
                      "pytest-html==3.2.0",
@@ -84,11 +80,6 @@
             extra_link_args=["-lbluetooth"],
             swig_opts=['-c++']
         ))
-<<<<<<< HEAD
-setup(
-    name='explorepy',
-    version='2.0.0',
-=======
     else:
         # Handle Mac OSX setup
         os.system('cp  lib/mac/_exploresdk.so  src/explorepy')
@@ -96,7 +87,6 @@
 setup(
     name='explorepy',
     version='3.0.0',
->>>>>>> 4a0ce7ad
     license='MIT license',
     description='Python API for Mentalab biosignal aquisition devices',
     long_description_content_type="text/markdown",
