--- conflicted
+++ resolved
@@ -30,18 +30,12 @@
 
 my_req = ['numpy', 'scipy', 'pyedflib==0.1.15', 'click==7.0', 'appdirs==1.4.3']
 ext_modules_list = []
-<<<<<<< HEAD
 current_platform = sys.platform
 
-
-
-=======
->>>>>>> aaa2ea9f
 if not os.environ.get('READTHEDOCS'):
     my_req.append('pylsl')
     my_req.append('bokeh==1.4.0')
 
-<<<<<<< HEAD
     if current_platform != 'darwin':
         my_req.append('pybluez==0.22')
 
@@ -59,35 +53,6 @@
 
     elif current_platform.startswith('linux'):
         linux_lib_path = os.path.join(libPath, 'linux')
-=======
-    libPath = "lib"
-    current_platform = sys.platform
-    if current_platform == 'win32' or current_platform == 'win64':
-        windows_lib_path = os.path.join(libPath, 'windows')
-        ext_modules_list.append(Extension(
-            name='_exploresdk',
-            sources=[os.path.join(windows_lib_path, 'swig_interface_wrap.cxx'),
-                     os.path.join(windows_lib_path, 'BluetoothHelpers.cpp'),
-                     os.path.join(windows_lib_path, 'DeviceINQ.cpp'),
-                     os.path.join(windows_lib_path, 'BTSerialPortBinding.cpp')],
-            swig_opts=['-c++']
-        ))
-
-    elif current_platform.startswith('linux'):
-        linux_lib_path = os.path.join(libPath, 'linux')
-
-        ext_modules_list.append(Extension(
-            name='_exploresdk',
-            sources=[os.path.join(linux_lib_path, 'swig_interface_wrap.cxx'),
-                     os.path.join(linux_lib_path, 'DeviceINQ.cpp'),
-                     os.path.join(linux_lib_path, 'BTSerialPortBinding.cpp')],
-            extra_link_args=["-lbluetooth"],
-            swig_opts=['-c++']
-        ))
-    else:
-        # Mac implementation
-        source_files = []
->>>>>>> aaa2ea9f
 
         ext_modules_list.append(Extension(
             name='_exploresdk',
