--- conflicted
+++ resolved
@@ -16,11 +16,7 @@
 
 [Include]
 pypi_wheels =
-<<<<<<< HEAD
-    #explorepy==1.4.0
-=======
     explorepy==1.5.0
->>>>>>> 6efd44f9
     appdirs==1.4.3
 #   bokeh==2.2.3 # No wheel available
     certifi==2020.12.5
