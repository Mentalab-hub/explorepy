--- conflicted
+++ resolved
@@ -68,22 +68,33 @@
 
 };
 
-<<<<<<< HEAD
-// class to throw exception when no BT service is available
-class ExploreNoBluetoothException : std::exception
-=======
 // exception for unresponsive socket error
 class ExploreBtSocketException : std::exception
->>>>>>> d98bdc67
 {
 private:
 	std::string message;
 public:
-<<<<<<< HEAD
+	ExploreBtSocketException(std::string message) NOEXCEPT
+	{
+		this->message = message;
+
+	}
+
+
+	virtual const char* what() const NOEXCEPT
+	{
+		return message.c_str();
+	}
+
+};
+
+// class to throw exception when no BT service is available
+class ExploreNoBluetoothException : std::exception
+{
+private:
+	std::string message;
+public:
 	ExploreNoBluetoothException(std::string message) NOEXCEPT
-=======
-	ExploreBtSocketException(std::string message) NOEXCEPT
->>>>>>> d98bdc67
 	{
 		this->message = message;
 
@@ -94,9 +105,4 @@
 		return message.c_str();
 	}
 
-<<<<<<< HEAD
-};
-
-=======
-};
->>>>>>> d98bdc67
+};