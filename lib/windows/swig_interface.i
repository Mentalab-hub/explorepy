--- conflicted
+++ resolved
@@ -21,13 +21,11 @@
 	catch(const ExploreIOException& e) {
         SWIG_exception(SWIG_IOError, e.what());
     }
-<<<<<<< HEAD
     catch(const ExploreNoBluetoothException& e) {
         SWIG_exception(SWIG_SystemError, e.what());
-=======
+    }
     catch(const ExploreBtSocketException& e) {
         SWIG_exception(SWIG_TypeError, e.what());
->>>>>>> d98bdc67
     }
     catch(const std::exception& e) {
         SWIG_exception(SWIG_UnknownError, "Standard exception");
